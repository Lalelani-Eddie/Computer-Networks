--- conflicted
+++ resolved
@@ -309,9 +309,6 @@
 2025-03-12 13:22:25,387 - DEBUG - Received request: ['DONE', 'large_text_file.txt']
 2025-03-12 13:22:25,388 - INFO - Processing request from ('196.47.194.183', 65114): DONE large_text_file.txt
 2025-03-12 13:22:25,390 - INFO - Client ('196.47.194.183', 65114) indicated completion
-<<<<<<< HEAD
-2025-03-12 13:22:25,393 - DEBUG - Closed connection to ('196.47.194.183', 65114)
-=======
 2025-03-12 13:22:25,393 - DEBUG - Closed connection to ('196.47.194.183', 65114)
 2025-03-13 12:30:37,871 - INFO - Binding TCP socket to 196.47.194.183:7000
 2025-03-13 12:30:37,927 - INFO - File large_text_file.txt has 21 chunks
@@ -2387,5 +2384,4 @@
 2025-03-13 22:38:22,801 - DEBUG - Sent heartbeat to tracker
 2025-03-13 22:38:23,273 - DEBUG - Sent heartbeat to tracker
 2025-03-13 22:38:26,611 - DEBUG - Sent heartbeat to tracker
-2025-03-13 22:38:38,817 - DEBUG - Sent heartbeat to tracker
->>>>>>> 73cef05b
+2025-03-13 22:38:38,817 - DEBUG - Sent heartbeat to tracker
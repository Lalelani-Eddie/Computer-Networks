2025-03-06 11:50:21,270 - INFO - Binding TCP socket to 196.47.199.219:7000
2025-03-06 11:50:21,270 - INFO - Registered with tracker for file: sample.txt
2025-03-06 11:50:21,270 - INFO - Seeder listening on 196.47.199.219:7000
2025-03-06 11:50:41,114 - INFO - Accepted new connection from ('196.47.199.219', 56425)
2025-03-06 11:50:41,114 - DEBUG - Starting connection handler for ('196.47.199.219', 56425)
2025-03-06 11:50:41,114 - DEBUG - Received request: ['GET_CHUNK_COUNT', 'sample.txt']
2025-03-06 11:50:41,114 - INFO - Processing request from ('196.47.199.219', 56425): GET_CHUNK_COUNT sample.txt
2025-03-06 11:50:41,129 - INFO - Sent total chunks: 1
2025-03-06 11:50:41,129 - DEBUG - Closed connection to ('196.47.199.219', 56425)
2025-03-06 11:56:32,760 - INFO - Binding TCP socket to 196.47.199.219:7000
2025-03-06 11:56:32,761 - INFO - Registered with tracker for file: sample.txt
2025-03-06 11:56:32,761 - INFO - Seeder listening on 196.47.199.219:7000
2025-03-06 11:57:03,006 - INFO - Accepted new connection from ('196.47.199.219', 52714)
2025-03-06 11:57:03,007 - DEBUG - Starting connection handler for ('196.47.199.219', 52714)
2025-03-06 11:57:03,007 - DEBUG - Received request: ['GET_CHUNK_COUNT', 'sample.txt']
2025-03-06 11:57:03,008 - INFO - Processing request from ('196.47.199.219', 52714): GET_CHUNK_COUNT sample.txt
2025-03-06 11:57:03,008 - INFO - Sent total chunks: 1
2025-03-06 11:57:03,009 - DEBUG - Received request: ['GET_CHUNK', 'sample.txt', '0']
2025-03-06 11:57:03,009 - INFO - Processing request from ('196.47.199.219', 52714): GET_CHUNK sample.txt
2025-03-06 11:57:03,036 - INFO - Sent chunk 0 (19 bytes)
2025-03-06 11:57:03,036 - DEBUG - Received request: ['DONE', 'sample.txt']
2025-03-06 11:57:03,037 - INFO - Processing request from ('196.47.199.219', 52714): DONE sample.txt
2025-03-06 11:57:03,037 - INFO - Client ('196.47.199.219', 52714) indicated completion
2025-03-06 11:57:03,038 - DEBUG - Closed connection to ('196.47.199.219', 52714)
2025-03-06 13:45:54,188 - INFO - Accepted new connection from ('196.47.199.219', 54992)
2025-03-06 13:45:54,229 - DEBUG - Starting connection handler for ('196.47.199.219', 54992)
2025-03-06 13:45:54,229 - DEBUG - Received request: ['GET_CHUNK_COUNT', 'sample.txt']
2025-03-06 13:45:54,229 - INFO - Processing request from ('196.47.199.219', 54992): GET_CHUNK_COUNT sample.txt
2025-03-06 13:45:54,229 - INFO - Sent total chunks: 1
2025-03-06 13:45:54,236 - DEBUG - Received request: ['GET_CHUNK', 'sample.txt', '0']
2025-03-06 13:45:54,237 - INFO - Processing request from ('196.47.199.219', 54992): GET_CHUNK sample.txt
2025-03-06 13:45:54,259 - INFO - Sent chunk 0 (19 bytes)
2025-03-06 13:45:54,261 - DEBUG - Received request: ['DONE', 'sample.txt']
2025-03-06 13:45:54,263 - INFO - Processing request from ('196.47.199.219', 54992): DONE sample.txt
2025-03-06 13:45:54,264 - INFO - Client ('196.47.199.219', 54992) indicated completion
2025-03-06 13:45:54,283 - DEBUG - Closed connection to ('196.47.199.219', 54992)
2025-03-06 13:48:12,527 - INFO - Accepted new connection from ('196.47.199.219', 55034)
2025-03-06 13:48:12,528 - DEBUG - Starting connection handler for ('196.47.199.219', 55034)
2025-03-06 13:48:12,529 - DEBUG - Received request: ['GET_CHUNK_COUNT', 'sample.txt']
2025-03-06 13:48:12,529 - INFO - Processing request from ('196.47.199.219', 55034): GET_CHUNK_COUNT sample.txt
2025-03-06 13:48:12,531 - INFO - Sent total chunks: 1
2025-03-06 13:48:12,531 - DEBUG - Received request: ['GET_CHUNK', 'sample.txt', '0']
2025-03-06 13:48:12,532 - INFO - Processing request from ('196.47.199.219', 55034): GET_CHUNK sample.txt
2025-03-06 13:48:12,548 - INFO - Sent chunk 0 (19 bytes)
2025-03-06 13:48:12,548 - DEBUG - Received request: ['DONE', 'sample.txt']
2025-03-06 13:48:12,553 - INFO - Processing request from ('196.47.199.219', 55034): DONE sample.txt
2025-03-06 13:48:12,555 - INFO - Client ('196.47.199.219', 55034) indicated completion
2025-03-06 13:48:12,555 - DEBUG - Closed connection to ('196.47.199.219', 55034)
2025-03-12 10:36:14,979 - INFO - Binding TCP socket to 196.47.247.98:7000
2025-03-12 10:36:14,986 - INFO - Registered with tracker for file: large_text_file.txt
2025-03-12 10:36:14,989 - INFO - Sent chunk count to tracker: 21
2025-03-12 10:36:14,992 - INFO - Seeder listening on 196.47.247.98:7000
2025-03-12 10:39:42,145 - INFO - Binding TCP socket to 196.47.247.98:7000
2025-03-12 10:39:42,148 - INFO - Registered with tracker for file: large_text_file.txt
2025-03-12 10:39:42,150 - INFO - Sent chunk count to tracker: 21
2025-03-12 10:39:42,156 - INFO - Seeder listening on 196.47.247.98:7000
2025-03-12 10:40:14,173 - INFO - Binding TCP socket to 196.47.247.98:7000
2025-03-12 10:40:14,180 - INFO - Registered with tracker for file: large_text_file.txt
2025-03-12 10:40:14,182 - INFO - Sent chunk count to tracker: 21
2025-03-12 10:40:14,190 - INFO - Seeder listening on 196.47.247.98:7000
2025-03-12 10:40:47,579 - INFO - Accepted new connection from ('196.47.247.98', 62967)
2025-03-12 10:40:47,582 - DEBUG - Starting connection handler for ('196.47.247.98', 62967)
2025-03-12 10:40:47,582 - DEBUG - Received request: ['GET_CHUNK_COUNT', 'large_text_file.txt']
2025-03-12 10:40:47,582 - INFO - Processing request from ('196.47.247.98', 62967): GET_CHUNK_COUNT large_text_file.txt
2025-03-12 10:40:47,587 - INFO - Sent total chunks: 21
2025-03-12 10:40:47,588 - DEBUG - Received request: ['GET_CHUNK', 'large_text_file.txt', '0']
2025-03-12 10:40:47,588 - INFO - Processing request from ('196.47.247.98', 62967): GET_CHUNK large_text_file.txt
2025-03-12 10:40:47,645 - INFO - Sent chunk 0 (524288 bytes)
2025-03-12 10:40:47,649 - DEBUG - Received request: ['GET_CHUNK', 'large_text_file.txt', '1']
2025-03-12 10:40:47,652 - INFO - Processing request from ('196.47.247.98', 62967): GET_CHUNK large_text_file.txt
2025-03-12 10:40:47,656 - INFO - Sent chunk 1 (524288 bytes)
2025-03-12 10:40:47,660 - DEBUG - Client ('196.47.247.98', 62967) closed connection
2025-03-12 10:40:47,663 - DEBUG - Closed connection to ('196.47.247.98', 62967)
2025-03-12 10:42:03,325 - INFO - Accepted new connection from ('196.47.247.98', 63027)
2025-03-12 10:42:03,332 - DEBUG - Starting connection handler for ('196.47.247.98', 63027)
2025-03-12 10:42:03,332 - DEBUG - Received request: ['GET_CHUNK_COUNT', 'large_text_file.txt']
2025-03-12 10:42:03,334 - INFO - Processing request from ('196.47.247.98', 63027): GET_CHUNK_COUNT large_text_file.txt
2025-03-12 10:42:03,334 - INFO - Sent total chunks: 21
2025-03-12 10:42:03,334 - DEBUG - Received request: ['GET_CHUNK', 'large_text_file.txt', '0']
2025-03-12 10:42:03,334 - INFO - Processing request from ('196.47.247.98', 63027): GET_CHUNK large_text_file.txt
2025-03-12 10:42:03,339 - INFO - Sent chunk 0 (524288 bytes)
2025-03-12 10:42:03,348 - DEBUG - Received request: ['GET_CHUNK', 'large_text_file.txt', '1']
2025-03-12 10:42:03,348 - INFO - Processing request from ('196.47.247.98', 63027): GET_CHUNK large_text_file.txt
2025-03-12 10:42:03,366 - INFO - Sent chunk 1 (524288 bytes)
2025-03-12 10:42:03,371 - DEBUG - Client ('196.47.247.98', 63027) closed connection
2025-03-12 10:42:03,389 - DEBUG - Closed connection to ('196.47.247.98', 63027)
2025-03-12 10:44:50,577 - INFO - Seeder stopped.
2025-03-12 10:45:53,297 - INFO - Binding TCP socket to 196.47.247.98:7000
2025-03-12 10:45:53,301 - INFO - Registered with tracker for file: large_text_file.txt
2025-03-12 10:45:53,303 - INFO - Sent chunk count to tracker: 21
2025-03-12 10:45:53,305 - INFO - Seeder listening on 196.47.247.98:7000
2025-03-12 10:46:30,790 - INFO - Binding TCP socket to 196.47.247.98:7000
2025-03-12 10:46:30,793 - INFO - Registered with tracker for file: large_text_file.txt
2025-03-12 10:46:30,795 - INFO - Sent chunk count to tracker: 21
2025-03-12 10:46:30,799 - INFO - Seeder listening on 196.47.247.98:7000
2025-03-12 10:54:26,703 - INFO - Seeder stopped.
2025-03-12 10:54:29,086 - INFO - Binding TCP socket to 196.47.247.98:7000
2025-03-12 10:54:29,088 - INFO - Registered with tracker for file: large_text_file.txt
2025-03-12 10:54:29,092 - INFO - Sent chunk count to tracker: 21
2025-03-12 10:54:29,096 - INFO - Seeder listening on 196.47.247.98:7000
2025-03-12 11:04:17,675 - INFO - Seeder stopped.
2025-03-12 11:04:21,176 - INFO - Binding TCP socket to 196.47.247.98:7000
2025-03-12 11:04:21,180 - INFO - Registered with tracker for file: large_text_file.txt
2025-03-12 11:04:21,191 - INFO - Sent chunk count to tracker: 21
2025-03-12 11:04:21,196 - INFO - Seeder listening on 196.47.247.98:7000
2025-03-12 11:04:43,541 - INFO - Seeder stopped.
2025-03-12 11:04:46,891 - INFO - Binding TCP socket to 196.47.247.98:7000
2025-03-12 11:04:46,894 - INFO - Registered with tracker for file: large_text_file.txt
2025-03-12 11:04:46,897 - INFO - Sent chunk count to tracker: 21
2025-03-12 11:04:46,900 - INFO - Seeder listening on 196.47.247.98:7000
2025-03-12 11:04:52,541 - INFO - Accepted new connection from ('196.47.247.98', 64062)
2025-03-12 11:04:52,554 - DEBUG - Starting connection handler for ('196.47.247.98', 64062)
2025-03-12 11:04:52,555 - DEBUG - Received request: ['GET_CHUNK_COUNT', 'large_text_file.txt']
2025-03-12 11:04:52,556 - INFO - Processing request from ('196.47.247.98', 64062): GET_CHUNK_COUNT large_text_file.txt
2025-03-12 11:04:52,556 - INFO - Sent total chunks: 21
2025-03-12 11:04:52,558 - DEBUG - Received request: ['GET_CHUNK', 'large_text_file.txt', '0']
2025-03-12 11:04:52,558 - INFO - Processing request from ('196.47.247.98', 64062): GET_CHUNK large_text_file.txt
2025-03-12 11:04:52,571 - INFO - Sent chunk 0 (524288 bytes)
2025-03-12 11:04:52,575 - DEBUG - Received request: ['GET_CHUNK', 'large_text_file.txt', '1']
2025-03-12 11:04:52,575 - INFO - Processing request from ('196.47.247.98', 64062): GET_CHUNK large_text_file.txt
2025-03-12 11:04:52,588 - INFO - Sent chunk 1 (524288 bytes)
2025-03-12 11:04:52,594 - DEBUG - Client ('196.47.247.98', 64062) closed connection
2025-03-12 11:04:52,595 - DEBUG - Closed connection to ('196.47.247.98', 64062)
2025-03-12 11:07:43,350 - INFO - Binding TCP socket to 196.47.247.98:7000
2025-03-12 11:07:43,363 - INFO - Registered with tracker for file: large_text_file.txt
2025-03-12 11:07:43,364 - INFO - Sent chunk count to tracker: 21
2025-03-12 11:07:43,379 - INFO - Seeder listening on 196.47.247.98:7000
2025-03-12 11:08:57,180 - INFO - Binding TCP socket to 196.47.247.98:7000
2025-03-12 11:08:57,183 - INFO - Registered with tracker for file: large_text_file.txt
2025-03-12 11:08:57,185 - INFO - Sent chunk count to tracker: 21
2025-03-12 11:08:57,186 - INFO - Seeder listening on 196.47.247.98:7000
2025-03-12 11:09:13,773 - INFO - Seeder stopped.
2025-03-12 11:09:18,342 - INFO - Accepted new connection from ('196.47.247.98', 64202)
2025-03-12 11:09:18,353 - DEBUG - Starting connection handler for ('196.47.247.98', 64202)
2025-03-12 11:09:18,355 - DEBUG - Received request: ['GET_CHUNK_COUNT', 'large_text_file.txt']
2025-03-12 11:09:18,355 - INFO - Processing request from ('196.47.247.98', 64202): GET_CHUNK_COUNT large_text_file.txt
2025-03-12 11:09:18,357 - INFO - Sent total chunks: 21
2025-03-12 11:09:18,359 - DEBUG - Received request: ['GET_CHUNK', 'large_text_file.txt', '0']
2025-03-12 11:09:18,360 - INFO - Processing request from ('196.47.247.98', 64202): GET_CHUNK large_text_file.txt
2025-03-12 11:09:18,371 - INFO - Sent chunk 0 (524288 bytes)
2025-03-12 11:09:18,373 - DEBUG - Received request: ['GET_CHUNK', 'large_text_file.txt', '1']
2025-03-12 11:09:18,373 - INFO - Processing request from ('196.47.247.98', 64202): GET_CHUNK large_text_file.txt
2025-03-12 11:09:18,377 - INFO - Sent chunk 1 (524288 bytes)
2025-03-12 11:09:18,395 - DEBUG - Client ('196.47.247.98', 64202) closed connection
2025-03-12 11:09:18,395 - DEBUG - Closed connection to ('196.47.247.98', 64202)
2025-03-12 11:09:25,992 - INFO - Accepted new connection from ('196.47.247.98', 64203)
2025-03-12 11:09:25,993 - DEBUG - Starting connection handler for ('196.47.247.98', 64203)
2025-03-12 11:09:25,993 - DEBUG - Received request: ['GET_CHUNK_COUNT', 'large_text_file.txt']
2025-03-12 11:09:25,993 - INFO - Processing request from ('196.47.247.98', 64203): GET_CHUNK_COUNT large_text_file.txt
2025-03-12 11:09:25,994 - INFO - Sent total chunks: 21
2025-03-12 11:09:25,994 - DEBUG - Received request: ['GET_CHUNK', 'large_text_file.txt', '0']
2025-03-12 11:09:25,997 - INFO - Processing request from ('196.47.247.98', 64203): GET_CHUNK large_text_file.txt
2025-03-12 11:09:26,002 - INFO - Sent chunk 0 (524288 bytes)
2025-03-12 11:09:26,005 - DEBUG - Received request: ['GET_CHUNK', 'large_text_file.txt', '1']
2025-03-12 11:09:26,005 - INFO - Processing request from ('196.47.247.98', 64203): GET_CHUNK large_text_file.txt
2025-03-12 11:09:26,008 - INFO - Sent chunk 1 (524288 bytes)
2025-03-12 11:09:26,016 - DEBUG - Client ('196.47.247.98', 64203) closed connection
2025-03-12 11:09:26,020 - DEBUG - Closed connection to ('196.47.247.98', 64203)
2025-03-12 11:09:29,027 - INFO - Seeder stopped.
2025-03-12 11:09:31,683 - INFO - Binding TCP socket to 196.47.247.98:7000
2025-03-12 11:09:31,685 - INFO - Registered with tracker for file: large_text_file.txt
2025-03-12 11:09:31,686 - INFO - Sent chunk count to tracker: 21
2025-03-12 11:09:31,688 - INFO - Seeder listening on 196.47.247.98:7000
2025-03-12 11:09:34,873 - INFO - Seeder stopped.
2025-03-12 11:09:36,505 - INFO - Binding TCP socket to 196.47.247.98:7000
2025-03-12 11:09:36,506 - INFO - Registered with tracker for file: large_text_file.txt
2025-03-12 11:09:36,507 - INFO - Sent chunk count to tracker: 21
2025-03-12 11:09:36,509 - INFO - Seeder listening on 196.47.247.98:7000
2025-03-12 11:16:12,843 - INFO - Seeder stopped.
2025-03-12 11:16:16,661 - INFO - Seeder stopped.
2025-03-12 11:16:23,796 - INFO - Seeder stopped.
2025-03-12 11:19:50,120 - INFO - Binding TCP socket to 196.47.247.98:7000
2025-03-12 11:19:50,121 - INFO - Registered with tracker for file: large_text_file.txt
2025-03-12 11:19:50,124 - INFO - Sent chunk count to tracker: 21
2025-03-12 11:19:50,128 - INFO - Seeder listening on 196.47.247.98:7000
2025-03-12 11:19:52,778 - INFO - Accepted new connection from ('196.47.247.98', 64551)
2025-03-12 11:19:52,779 - DEBUG - Starting connection handler for ('196.47.247.98', 64551)
2025-03-12 11:19:52,779 - DEBUG - Received request: ['GET_CHUNK_COUNT', 'large_text_file.txt']
2025-03-12 11:19:52,779 - INFO - Processing request from ('196.47.247.98', 64551): GET_CHUNK_COUNT large_text_file.txt
2025-03-12 11:19:52,779 - INFO - Sent total chunks: 21
2025-03-12 11:19:52,781 - DEBUG - Received request: ['GET_CHUNK', 'large_text_file.txt', '0']
2025-03-12 11:19:52,781 - INFO - Processing request from ('196.47.247.98', 64551): GET_CHUNK large_text_file.txt
2025-03-12 11:19:52,789 - INFO - Sent chunk 0 (524288 bytes)
2025-03-12 11:19:52,791 - DEBUG - Received request: ['GET_CHUNK', 'large_text_file.txt', '1']
2025-03-12 11:19:52,794 - INFO - Processing request from ('196.47.247.98', 64551): GET_CHUNK large_text_file.txt
2025-03-12 11:19:53,109 - INFO - Sent chunk 1 (524288 bytes)
2025-03-12 11:19:53,115 - DEBUG - Client ('196.47.247.98', 64551) closed connection
2025-03-12 11:19:53,118 - DEBUG - Closed connection to ('196.47.247.98', 64551)
2025-03-12 11:19:58,266 - INFO - Binding TCP socket to 196.47.247.98:7000
2025-03-12 11:19:58,268 - INFO - Registered with tracker for file: large_text_file.txt
2025-03-12 11:19:58,270 - INFO - Sent chunk count to tracker: 21
2025-03-12 11:19:58,271 - INFO - Seeder listening on 196.47.247.98:7000
2025-03-12 11:20:00,866 - INFO - Binding TCP socket to 196.47.247.98:7000
2025-03-12 11:20:00,867 - INFO - Registered with tracker for file: large_text_file.txt
2025-03-12 11:20:00,868 - INFO - Sent chunk count to tracker: 21
2025-03-12 11:20:00,870 - INFO - Seeder listening on 196.47.247.98:7000
2025-03-12 11:22:18,199 - INFO - Seeder stopped.
2025-03-12 11:22:19,174 - INFO - Binding TCP socket to 196.47.247.98:7000
2025-03-12 11:22:19,176 - INFO - Registered with tracker for file: large_text_file.txt
2025-03-12 11:22:19,179 - INFO - Sent chunk count to tracker: 21
2025-03-12 11:22:19,180 - INFO - Seeder listening on 196.47.247.98:7000
2025-03-12 11:22:22,289 - INFO - Seeder stopped.
2025-03-12 11:22:24,239 - INFO - Binding TCP socket to 196.47.247.98:7000
2025-03-12 11:22:24,241 - INFO - Registered with tracker for file: large_text_file.txt
2025-03-12 11:22:24,242 - INFO - Sent chunk count to tracker: 21
2025-03-12 11:22:24,246 - INFO - Seeder listening on 196.47.247.98:7000
2025-03-12 11:22:26,797 - INFO - Seeder stopped.
2025-03-12 11:22:28,018 - INFO - Binding TCP socket to 196.47.247.98:7000
2025-03-12 11:22:28,021 - INFO - Registered with tracker for file: large_text_file.txt
2025-03-12 11:22:28,024 - INFO - Sent chunk count to tracker: 21
2025-03-12 11:22:28,025 - INFO - Seeder listening on 196.47.247.98:7000
2025-03-12 11:22:30,560 - INFO - Accepted new connection from ('196.47.247.98', 64599)
2025-03-12 11:22:30,561 - DEBUG - Starting connection handler for ('196.47.247.98', 64599)
2025-03-12 11:22:30,561 - DEBUG - Received request: ['GET_CHUNK_COUNT', 'large_text_file.txt']
2025-03-12 11:22:30,561 - INFO - Processing request from ('196.47.247.98', 64599): GET_CHUNK_COUNT large_text_file.txt
2025-03-12 11:22:30,562 - INFO - Sent total chunks: 21
2025-03-12 11:22:30,562 - DEBUG - Received request: ['GET_CHUNK', 'large_text_file.txt', '0']
2025-03-12 11:22:30,562 - INFO - Processing request from ('196.47.247.98', 64599): GET_CHUNK large_text_file.txt
2025-03-12 11:22:30,571 - INFO - Sent chunk 0 (524288 bytes)
2025-03-12 11:22:30,573 - DEBUG - Received request: ['GET_CHUNK', 'large_text_file.txt', '1']
2025-03-12 11:22:30,574 - INFO - Processing request from ('196.47.247.98', 64599): GET_CHUNK large_text_file.txt
2025-03-12 11:22:30,577 - INFO - Sent chunk 1 (524288 bytes)
2025-03-12 11:22:30,580 - DEBUG - Client ('196.47.247.98', 64599) closed connection
2025-03-12 11:22:30,581 - DEBUG - Closed connection to ('196.47.247.98', 64599)
2025-03-12 11:25:56,839 - INFO - Seeder stopped.
2025-03-12 11:26:09,030 - INFO - Seeder stopped.
2025-03-12 11:26:10,284 - INFO - Binding TCP socket to 196.47.247.98:7000
2025-03-12 11:26:10,287 - INFO - Registered with tracker for file: large_text_file.txt
2025-03-12 11:26:10,289 - INFO - Sent chunk count to tracker: 21
2025-03-12 11:26:10,291 - INFO - Seeder listening on 196.47.247.98:7000
2025-03-12 11:26:26,521 - INFO - Seeder stopped.
2025-03-12 11:26:28,458 - INFO - Binding TCP socket to 196.47.247.98:7000
2025-03-12 11:26:28,460 - INFO - Registered with tracker for file: large_text_file.txt
2025-03-12 11:26:28,460 - INFO - Sent chunk count to tracker: 21
2025-03-12 11:26:28,462 - INFO - Seeder listening on 196.47.247.98:7000
2025-03-12 11:38:01,611 - INFO - Seeder stopped.
2025-03-12 11:38:03,115 - INFO - Binding TCP socket to 196.47.247.98:7000
2025-03-12 11:38:03,118 - INFO - Registered with tracker for file: large_text_file.txt
2025-03-12 11:38:03,120 - INFO - Sent chunk count to tracker: 21
2025-03-12 11:38:03,122 - INFO - Seeder listening on 196.47.247.98:7000
2025-03-12 11:38:08,423 - INFO - Accepted new connection from ('196.47.247.98', 64983)
2025-03-12 11:38:08,435 - DEBUG - Starting connection handler for ('196.47.247.98', 64983)
2025-03-12 11:38:08,437 - DEBUG - Received request: ['GET_CHUNK_COUNT', 'large_text_file.txt']
2025-03-12 11:38:08,437 - INFO - Processing request from ('196.47.247.98', 64983): GET_CHUNK_COUNT large_text_file.txt
2025-03-12 11:38:08,438 - INFO - Sent total chunks: 21
2025-03-12 11:38:08,438 - DEBUG - Received request: ['GET_CHUNK', 'large_text_file.txt', '0']
2025-03-12 11:38:08,439 - INFO - Processing request from ('196.47.247.98', 64983): GET_CHUNK large_text_file.txt
2025-03-12 11:38:08,450 - INFO - Sent chunk 0 (524288 bytes)
2025-03-12 11:38:08,451 - DEBUG - Received request: ['GET_CHUNK', 'large_text_file.txt', '1']
2025-03-12 11:38:08,451 - INFO - Processing request from ('196.47.247.98', 64983): GET_CHUNK large_text_file.txt
2025-03-12 11:38:08,456 - INFO - Sent chunk 1 (524288 bytes)
2025-03-12 11:38:08,461 - DEBUG - Client ('196.47.247.98', 64983) closed connection
2025-03-12 11:38:08,462 - DEBUG - Closed connection to ('196.47.247.98', 64983)
2025-03-12 11:38:30,360 - INFO - Seeder stopped.
2025-03-12 11:38:31,547 - INFO - Binding TCP socket to 196.47.247.98:7000
2025-03-12 11:38:31,549 - INFO - Registered with tracker for file: large_text_file.txt
2025-03-12 11:38:31,550 - INFO - Sent chunk count to tracker: 21
2025-03-12 11:38:31,552 - INFO - Seeder listening on 196.47.247.98:7000
2025-03-12 11:38:33,871 - INFO - Seeder stopped.
2025-03-12 11:38:34,656 - INFO - Binding TCP socket to 196.47.247.98:7000
2025-03-12 11:38:34,660 - INFO - Registered with tracker for file: large_text_file.txt
2025-03-12 11:38:34,662 - INFO - Sent chunk count to tracker: 21
2025-03-12 11:38:34,667 - INFO - Seeder listening on 196.47.247.98:7000
2025-03-12 11:38:38,317 - INFO - Accepted new connection from ('196.47.247.98', 64997)
2025-03-12 11:38:38,318 - DEBUG - Starting connection handler for ('196.47.247.98', 64997)
2025-03-12 11:38:38,318 - DEBUG - Received request: ['GET_CHUNK_COUNT', 'large_text_file.txt']
2025-03-12 11:38:38,318 - INFO - Processing request from ('196.47.247.98', 64997): GET_CHUNK_COUNT large_text_file.txt
2025-03-12 11:38:38,320 - INFO - Sent total chunks: 21
2025-03-12 11:38:38,321 - DEBUG - Received request: ['GET_CHUNK', 'large_text_file.txt', '0']
2025-03-12 11:38:38,321 - INFO - Processing request from ('196.47.247.98', 64997): GET_CHUNK large_text_file.txt
2025-03-12 11:38:38,328 - INFO - Sent chunk 0 (524288 bytes)
2025-03-12 11:38:38,330 - DEBUG - Received request: ['GET_CHUNK', 'large_text_file.txt', '1']
2025-03-12 11:38:38,330 - INFO - Processing request from ('196.47.247.98', 64997): GET_CHUNK large_text_file.txt
2025-03-12 11:38:38,335 - INFO - Sent chunk 1 (524288 bytes)
2025-03-12 11:38:38,337 - DEBUG - Client ('196.47.247.98', 64997) closed connection
2025-03-12 11:38:38,337 - DEBUG - Closed connection to ('196.47.247.98', 64997)
2025-03-12 11:46:41,998 - INFO - Seeder stopped.
2025-03-12 11:46:47,626 - INFO - Seeder stopped.
2025-03-12 13:21:50,608 - INFO - Binding TCP socket to 196.47.194.183:7000
2025-03-12 13:21:50,632 - INFO - Registered with tracker for file: large_text_file.txt
2025-03-12 13:21:50,668 - INFO - Sent chunk count to tracker: 21
2025-03-12 13:21:50,669 - INFO - Seeder listening on 196.47.194.183:7000
2025-03-12 13:22:24,603 - INFO - Accepted new connection from ('196.47.194.183', 65114)
2025-03-12 13:22:24,606 - DEBUG - Starting connection handler for ('196.47.194.183', 65114)
2025-03-12 13:22:24,607 - DEBUG - Received request: ['GET_CHUNK_COUNT', 'large_text_file.txt']
2025-03-12 13:22:24,608 - INFO - Processing request from ('196.47.194.183', 65114): GET_CHUNK_COUNT large_text_file.txt
2025-03-12 13:22:24,609 - INFO - Sent total chunks: 21
2025-03-12 13:22:24,615 - DEBUG - Received request: ['GET_CHUNK', 'large_text_file.txt', '0']
2025-03-12 13:22:24,620 - INFO - Processing request from ('196.47.194.183', 65114): GET_CHUNK large_text_file.txt
2025-03-12 13:22:24,930 - INFO - Sent chunk 0 (524288 bytes)
2025-03-12 13:22:24,966 - DEBUG - Received request: ['GET_CHUNK', 'large_text_file.txt', '1']
2025-03-12 13:22:24,967 - INFO - Processing request from ('196.47.194.183', 65114): GET_CHUNK large_text_file.txt
2025-03-12 13:22:24,971 - INFO - Sent chunk 1 (524288 bytes)
2025-03-12 13:22:24,989 - DEBUG - Received request: ['GET_CHUNK', 'large_text_file.txt', '2']
2025-03-12 13:22:24,990 - INFO - Processing request from ('196.47.194.183', 65114): GET_CHUNK large_text_file.txt
2025-03-12 13:22:24,993 - INFO - Sent chunk 2 (524288 bytes)
2025-03-12 13:22:25,008 - DEBUG - Received request: ['GET_CHUNK', 'large_text_file.txt', '3']
2025-03-12 13:22:25,008 - INFO - Processing request from ('196.47.194.183', 65114): GET_CHUNK large_text_file.txt
2025-03-12 13:22:25,089 - INFO - Sent chunk 3 (524288 bytes)
2025-03-12 13:22:25,136 - DEBUG - Received request: ['GET_CHUNK', 'large_text_file.txt', '4']
2025-03-12 13:22:25,137 - INFO - Processing request from ('196.47.194.183', 65114): GET_CHUNK large_text_file.txt
2025-03-12 13:22:25,149 - INFO - Sent chunk 4 (524288 bytes)
2025-03-12 13:22:25,205 - DEBUG - Received request: ['GET_CHUNK', 'large_text_file.txt', '5']
2025-03-12 13:22:25,206 - INFO - Processing request from ('196.47.194.183', 65114): GET_CHUNK large_text_file.txt
2025-03-12 13:22:25,251 - INFO - Sent chunk 5 (524288 bytes)
2025-03-12 13:22:25,279 - DEBUG - Received request: ['GET_CHUNK', 'large_text_file.txt', '6']
2025-03-12 13:22:25,279 - INFO - Processing request from ('196.47.194.183', 65114): GET_CHUNK large_text_file.txt
2025-03-12 13:22:25,355 - INFO - Sent chunk 6 (524288 bytes)
2025-03-12 13:22:25,387 - DEBUG - Received request: ['DONE', 'large_text_file.txt']
2025-03-12 13:22:25,388 - INFO - Processing request from ('196.47.194.183', 65114): DONE large_text_file.txt
2025-03-12 13:22:25,390 - INFO - Client ('196.47.194.183', 65114) indicated completion
2025-03-12 13:22:25,393 - DEBUG - Closed connection to ('196.47.194.183', 65114)
<<<<<<< HEAD
2025-03-12 16:04:47,040 - INFO - Binding TCP socket to 196.47.247.98:7000
2025-03-12 16:04:47,043 - INFO - Registered with tracker for file: large_text_file.txt
2025-03-12 16:04:47,046 - INFO - Sent chunk count to tracker: 21
2025-03-12 16:04:47,059 - INFO - Seeder listening on 196.47.247.98:7000
2025-03-12 16:05:03,212 - INFO - Binding TCP socket to 196.47.247.98:7000
2025-03-12 16:05:03,215 - INFO - Registered with tracker for file: large_text_file.txt
2025-03-12 16:05:03,216 - INFO - Sent chunk count to tracker: 21
2025-03-12 16:05:03,223 - INFO - Seeder listening on 196.47.247.98:7000
2025-03-12 16:05:32,041 - INFO - Accepted new connection from ('196.47.247.98', 54602)
2025-03-12 16:05:32,042 - DEBUG - Starting connection handler for ('196.47.247.98', 54602)
2025-03-12 16:05:32,043 - DEBUG - Received request: ['GET_CHUNK_COUNT', 'large_text_file.txt']
2025-03-12 16:05:32,043 - INFO - Processing request from ('196.47.247.98', 54602): GET_CHUNK_COUNT large_text_file.txt
2025-03-12 16:05:32,044 - INFO - Sent total chunks: 21
2025-03-12 16:05:32,046 - DEBUG - Received request: ['GET_CHUNK', 'large_text_file.txt', '0']
2025-03-12 16:05:32,047 - INFO - Processing request from ('196.47.247.98', 54602): GET_CHUNK large_text_file.txt
2025-03-12 16:05:32,059 - INFO - Sent chunk 0 (524288 bytes)
2025-03-12 16:05:32,073 - DEBUG - Received request: ['GET_CHUNK', 'large_text_file.txt', '1']
2025-03-12 16:05:32,073 - INFO - Processing request from ('196.47.247.98', 54602): GET_CHUNK large_text_file.txt
2025-03-12 16:05:32,077 - INFO - Sent chunk 1 (524288 bytes)
2025-03-12 16:05:32,095 - DEBUG - Received request: ['GET_CHUNK', 'large_text_file.txt', '2']
2025-03-12 16:05:32,096 - INFO - Processing request from ('196.47.247.98', 54602): GET_CHUNK large_text_file.txt
2025-03-12 16:05:32,106 - INFO - Sent chunk 2 (524288 bytes)
2025-03-12 16:05:32,122 - DEBUG - Received request: ['GET_CHUNK', 'large_text_file.txt', '3']
2025-03-12 16:05:32,122 - INFO - Processing request from ('196.47.247.98', 54602): GET_CHUNK large_text_file.txt
2025-03-12 16:05:32,128 - INFO - Sent chunk 3 (524288 bytes)
2025-03-12 16:05:32,144 - DEBUG - Received request: ['GET_CHUNK', 'large_text_file.txt', '4']
2025-03-12 16:05:32,145 - INFO - Processing request from ('196.47.247.98', 54602): GET_CHUNK large_text_file.txt
2025-03-12 16:05:32,171 - INFO - Sent chunk 4 (524288 bytes)
2025-03-12 16:05:32,180 - DEBUG - Received request: ['GET_CHUNK', 'large_text_file.txt', '5']
2025-03-12 16:05:32,180 - INFO - Processing request from ('196.47.247.98', 54602): GET_CHUNK large_text_file.txt
2025-03-12 16:05:32,190 - INFO - Sent chunk 5 (524288 bytes)
2025-03-12 16:05:32,210 - DEBUG - Received request: ['GET_CHUNK', 'large_text_file.txt', '6']
2025-03-12 16:05:32,210 - INFO - Processing request from ('196.47.247.98', 54602): GET_CHUNK large_text_file.txt
2025-03-12 16:05:32,230 - INFO - Sent chunk 6 (524288 bytes)
2025-03-12 16:05:32,249 - DEBUG - Received request: ['DONE', 'large_text_file.txt']
2025-03-12 16:05:32,258 - INFO - Processing request from ('196.47.247.98', 54602): DONE large_text_file.txt
2025-03-12 16:05:32,291 - INFO - Client ('196.47.247.98', 54602) indicated completion
2025-03-12 16:05:32,295 - DEBUG - Closed connection to ('196.47.247.98', 54602)
2025-03-12 16:07:00,282 - INFO - Seeder stopped.
2025-03-12 16:07:04,878 - INFO - Binding TCP socket to 196.47.247.98:7000
2025-03-12 16:07:04,926 - INFO - Registered with tracker for file: large_text_file.txt
2025-03-12 16:07:04,938 - INFO - Sent chunk count to tracker: 21
2025-03-12 16:07:04,940 - INFO - Seeder listening on 196.47.247.98:7000
2025-03-12 16:07:08,472 - INFO - Accepted new connection from ('196.47.247.98', 54616)
2025-03-12 16:07:08,474 - DEBUG - Starting connection handler for ('196.47.247.98', 54616)
2025-03-12 16:07:08,493 - DEBUG - Received request: ['GET_CHUNK_COUNT', 'large_text_file.txt']
2025-03-12 16:07:08,493 - INFO - Processing request from ('196.47.247.98', 54616): GET_CHUNK_COUNT large_text_file.txt
2025-03-12 16:07:08,494 - INFO - Sent total chunks: 21
2025-03-12 16:07:08,500 - DEBUG - Received request: ['GET_CHUNK', 'large_text_file.txt', '0']
2025-03-12 16:07:08,501 - INFO - Processing request from ('196.47.247.98', 54616): GET_CHUNK large_text_file.txt
2025-03-12 16:07:08,506 - INFO - Sent chunk 0 (524288 bytes)
2025-03-12 16:07:08,510 - DEBUG - Received request: ['GET_CHUNK', 'large_text_file.txt', '1']
2025-03-12 16:07:08,510 - INFO - Processing request from ('196.47.247.98', 54616): GET_CHUNK large_text_file.txt
2025-03-12 16:07:08,519 - INFO - Sent chunk 1 (524288 bytes)
2025-03-12 16:07:08,526 - DEBUG - Received request: ['GET_CHUNK', 'large_text_file.txt', '2']
2025-03-12 16:07:08,526 - INFO - Processing request from ('196.47.247.98', 54616): GET_CHUNK large_text_file.txt
2025-03-12 16:07:08,535 - INFO - Sent chunk 2 (524288 bytes)
2025-03-12 16:07:08,539 - DEBUG - Received request: ['GET_CHUNK', 'large_text_file.txt', '3']
2025-03-12 16:07:08,539 - INFO - Processing request from ('196.47.247.98', 54616): GET_CHUNK large_text_file.txt
2025-03-12 16:07:08,543 - INFO - Sent chunk 3 (524288 bytes)
2025-03-12 16:07:08,551 - DEBUG - Received request: ['GET_CHUNK', 'large_text_file.txt', '4']
2025-03-12 16:07:08,552 - INFO - Processing request from ('196.47.247.98', 54616): GET_CHUNK large_text_file.txt
2025-03-12 16:07:08,556 - INFO - Sent chunk 4 (524288 bytes)
2025-03-12 16:07:08,561 - DEBUG - Received request: ['GET_CHUNK', 'large_text_file.txt', '5']
2025-03-12 16:07:08,561 - INFO - Processing request from ('196.47.247.98', 54616): GET_CHUNK large_text_file.txt
2025-03-12 16:07:08,571 - INFO - Sent chunk 5 (524288 bytes)
2025-03-12 16:07:08,575 - DEBUG - Received request: ['GET_CHUNK', 'large_text_file.txt', '6']
2025-03-12 16:07:08,575 - INFO - Processing request from ('196.47.247.98', 54616): GET_CHUNK large_text_file.txt
2025-03-12 16:07:08,586 - INFO - Sent chunk 6 (524288 bytes)
2025-03-12 16:07:08,588 - DEBUG - Received request: ['DONE', 'large_text_file.txt']
2025-03-12 16:07:08,589 - INFO - Processing request from ('196.47.247.98', 54616): DONE large_text_file.txt
2025-03-12 16:07:08,593 - INFO - Client ('196.47.247.98', 54616) indicated completion
2025-03-12 16:07:08,594 - DEBUG - Closed connection to ('196.47.247.98', 54616)
2025-03-12 16:07:19,373 - INFO - Accepted new connection from ('196.47.247.98', 54619)
2025-03-12 16:07:19,385 - DEBUG - Starting connection handler for ('196.47.247.98', 54619)
2025-03-12 16:07:19,387 - DEBUG - Received request: ['GET_CHUNK_COUNT', 'large_text_file.txt']
2025-03-12 16:07:19,388 - INFO - Processing request from ('196.47.247.98', 54619): GET_CHUNK_COUNT large_text_file.txt
2025-03-12 16:07:19,388 - INFO - Sent total chunks: 21
2025-03-12 16:07:19,406 - DEBUG - Received request: ['GET_CHUNK', 'large_text_file.txt', '0']
2025-03-12 16:07:19,407 - INFO - Processing request from ('196.47.247.98', 54619): GET_CHUNK large_text_file.txt
2025-03-12 16:07:19,425 - INFO - Sent chunk 0 (524288 bytes)
2025-03-12 16:07:19,427 - DEBUG - Received request: ['GET_CHUNK', 'large_text_file.txt', '1']
2025-03-12 16:07:19,427 - INFO - Processing request from ('196.47.247.98', 54619): GET_CHUNK large_text_file.txt
2025-03-12 16:07:19,434 - INFO - Sent chunk 1 (524288 bytes)
2025-03-12 16:07:19,442 - DEBUG - Received request: ['GET_CHUNK', 'large_text_file.txt', '2']
2025-03-12 16:07:19,443 - INFO - Processing request from ('196.47.247.98', 54619): GET_CHUNK large_text_file.txt
2025-03-12 16:07:19,450 - INFO - Sent chunk 2 (524288 bytes)
2025-03-12 16:07:19,455 - DEBUG - Received request: ['GET_CHUNK', 'large_text_file.txt', '3']
2025-03-12 16:07:19,456 - INFO - Processing request from ('196.47.247.98', 54619): GET_CHUNK large_text_file.txt
2025-03-12 16:07:19,460 - INFO - Sent chunk 3 (524288 bytes)
2025-03-12 16:07:19,516 - DEBUG - Received request: ['GET_CHUNK', 'large_text_file.txt', '4']
2025-03-12 16:07:19,516 - INFO - Processing request from ('196.47.247.98', 54619): GET_CHUNK large_text_file.txt
2025-03-12 16:07:19,520 - INFO - Sent chunk 4 (524288 bytes)
2025-03-12 16:07:19,524 - DEBUG - Received request: ['GET_CHUNK', 'large_text_file.txt', '5']
2025-03-12 16:07:19,524 - INFO - Processing request from ('196.47.247.98', 54619): GET_CHUNK large_text_file.txt
2025-03-12 16:07:19,529 - INFO - Sent chunk 5 (524288 bytes)
2025-03-12 16:07:19,538 - DEBUG - Received request: ['GET_CHUNK', 'large_text_file.txt', '6']
2025-03-12 16:07:19,538 - INFO - Processing request from ('196.47.247.98', 54619): GET_CHUNK large_text_file.txt
2025-03-12 16:07:19,542 - INFO - Sent chunk 6 (524288 bytes)
2025-03-12 16:07:19,550 - DEBUG - Received request: ['DONE', 'large_text_file.txt']
2025-03-12 16:07:19,552 - INFO - Processing request from ('196.47.247.98', 54619): DONE large_text_file.txt
2025-03-12 16:07:19,553 - INFO - Client ('196.47.247.98', 54619) indicated completion
2025-03-12 16:07:19,553 - DEBUG - Closed connection to ('196.47.247.98', 54619)
2025-03-12 16:07:21,655 - INFO - Accepted new connection from ('196.47.247.98', 54620)
2025-03-12 16:07:21,657 - DEBUG - Starting connection handler for ('196.47.247.98', 54620)
2025-03-12 16:07:21,657 - DEBUG - Received request: ['GET_CHUNK_COUNT', 'large_text_file.txt']
2025-03-12 16:07:21,657 - INFO - Processing request from ('196.47.247.98', 54620): GET_CHUNK_COUNT large_text_file.txt
2025-03-12 16:07:21,658 - INFO - Sent total chunks: 21
2025-03-12 16:07:21,666 - DEBUG - Received request: ['GET_CHUNK', 'large_text_file.txt', '0']
2025-03-12 16:07:21,666 - INFO - Processing request from ('196.47.247.98', 54620): GET_CHUNK large_text_file.txt
2025-03-12 16:07:21,671 - INFO - Sent chunk 0 (524288 bytes)
2025-03-12 16:07:21,687 - DEBUG - Received request: ['GET_CHUNK', 'large_text_file.txt', '1']
2025-03-12 16:07:21,687 - INFO - Processing request from ('196.47.247.98', 54620): GET_CHUNK large_text_file.txt
2025-03-12 16:07:21,692 - INFO - Sent chunk 1 (524288 bytes)
2025-03-12 16:07:21,766 - DEBUG - Received request: ['GET_CHUNK', 'large_text_file.txt', '2']
2025-03-12 16:07:21,767 - INFO - Processing request from ('196.47.247.98', 54620): GET_CHUNK large_text_file.txt
2025-03-12 16:07:21,771 - INFO - Sent chunk 2 (524288 bytes)
2025-03-12 16:07:21,789 - DEBUG - Received request: ['GET_CHUNK', 'large_text_file.txt', '3']
2025-03-12 16:07:21,789 - INFO - Processing request from ('196.47.247.98', 54620): GET_CHUNK large_text_file.txt
2025-03-12 16:07:21,794 - INFO - Sent chunk 3 (524288 bytes)
2025-03-12 16:07:22,101 - DEBUG - Received request: ['GET_CHUNK', 'large_text_file.txt', '4']
2025-03-12 16:07:22,101 - INFO - Processing request from ('196.47.247.98', 54620): GET_CHUNK large_text_file.txt
2025-03-12 16:07:22,414 - INFO - Sent chunk 4 (524288 bytes)
2025-03-12 16:07:22,430 - DEBUG - Received request: ['GET_CHUNK', 'large_text_file.txt', '5']
2025-03-12 16:07:22,430 - INFO - Processing request from ('196.47.247.98', 54620): GET_CHUNK large_text_file.txt
2025-03-12 16:07:22,435 - INFO - Sent chunk 5 (524288 bytes)
2025-03-12 16:07:22,453 - DEBUG - Received request: ['GET_CHUNK', 'large_text_file.txt', '6']
2025-03-12 16:07:22,453 - INFO - Processing request from ('196.47.247.98', 54620): GET_CHUNK large_text_file.txt
2025-03-12 16:07:22,457 - INFO - Sent chunk 6 (524288 bytes)
2025-03-12 16:07:22,472 - DEBUG - Received request: ['DONE', 'large_text_file.txt']
2025-03-12 16:07:22,472 - INFO - Processing request from ('196.47.247.98', 54620): DONE large_text_file.txt
2025-03-12 16:07:22,473 - INFO - Client ('196.47.247.98', 54620) indicated completion
2025-03-12 16:07:22,473 - DEBUG - Closed connection to ('196.47.247.98', 54620)
2025-03-12 16:07:24,924 - INFO - Accepted new connection from ('196.47.247.98', 54621)
2025-03-12 16:07:24,926 - DEBUG - Starting connection handler for ('196.47.247.98', 54621)
2025-03-12 16:07:24,927 - DEBUG - Received request: ['GET_CHUNK_COUNT', 'large_text_file.txt']
2025-03-12 16:07:24,927 - INFO - Processing request from ('196.47.247.98', 54621): GET_CHUNK_COUNT large_text_file.txt
2025-03-12 16:07:24,930 - INFO - Sent total chunks: 21
2025-03-12 16:07:25,258 - DEBUG - Received request: ['GET_CHUNK', 'large_text_file.txt', '0']
2025-03-12 16:07:25,259 - INFO - Processing request from ('196.47.247.98', 54621): GET_CHUNK large_text_file.txt
2025-03-12 16:07:25,265 - INFO - Sent chunk 0 (524288 bytes)
2025-03-12 16:07:25,643 - DEBUG - Received request: ['GET_CHUNK', 'large_text_file.txt', '1']
2025-03-12 16:07:25,653 - INFO - Processing request from ('196.47.247.98', 54621): GET_CHUNK large_text_file.txt
2025-03-12 16:07:25,661 - INFO - Sent chunk 1 (524288 bytes)
2025-03-12 16:07:25,673 - DEBUG - Received request: ['GET_CHUNK', 'large_text_file.txt', '2']
2025-03-12 16:07:25,677 - INFO - Processing request from ('196.47.247.98', 54621): GET_CHUNK large_text_file.txt
2025-03-12 16:07:25,689 - INFO - Sent chunk 2 (524288 bytes)
2025-03-12 16:07:25,692 - DEBUG - Received request: ['GET_CHUNK', 'large_text_file.txt', '3']
2025-03-12 16:07:25,692 - INFO - Processing request from ('196.47.247.98', 54621): GET_CHUNK large_text_file.txt
2025-03-12 16:07:25,702 - INFO - Sent chunk 3 (524288 bytes)
2025-03-12 16:07:25,707 - DEBUG - Received request: ['GET_CHUNK', 'large_text_file.txt', '4']
2025-03-12 16:07:25,707 - INFO - Processing request from ('196.47.247.98', 54621): GET_CHUNK large_text_file.txt
2025-03-12 16:07:25,711 - INFO - Sent chunk 4 (524288 bytes)
2025-03-12 16:07:25,720 - DEBUG - Received request: ['GET_CHUNK', 'large_text_file.txt', '5']
2025-03-12 16:07:25,721 - INFO - Processing request from ('196.47.247.98', 54621): GET_CHUNK large_text_file.txt
2025-03-12 16:07:25,725 - INFO - Sent chunk 5 (524288 bytes)
2025-03-12 16:07:25,726 - DEBUG - Received request: ['GET_CHUNK', 'large_text_file.txt', '6']
2025-03-12 16:07:25,727 - INFO - Processing request from ('196.47.247.98', 54621): GET_CHUNK large_text_file.txt
2025-03-12 16:07:25,736 - INFO - Sent chunk 6 (524288 bytes)
2025-03-12 16:07:25,740 - DEBUG - Received request: ['DONE', 'large_text_file.txt']
2025-03-12 16:07:25,741 - INFO - Processing request from ('196.47.247.98', 54621): DONE large_text_file.txt
2025-03-12 16:07:25,741 - INFO - Client ('196.47.247.98', 54621) indicated completion
2025-03-12 16:07:25,751 - DEBUG - Closed connection to ('196.47.247.98', 54621)
2025-03-12 16:07:26,950 - INFO - Accepted new connection from ('196.47.247.98', 54623)
2025-03-12 16:07:26,952 - DEBUG - Starting connection handler for ('196.47.247.98', 54623)
2025-03-12 16:07:26,953 - DEBUG - Received request: ['GET_CHUNK_COUNT', 'large_text_file.txt']
2025-03-12 16:07:26,953 - INFO - Processing request from ('196.47.247.98', 54623): GET_CHUNK_COUNT large_text_file.txt
2025-03-12 16:07:26,953 - INFO - Sent total chunks: 21
2025-03-12 16:07:26,958 - DEBUG - Received request: ['GET_CHUNK', 'large_text_file.txt', '0']
2025-03-12 16:07:26,959 - INFO - Processing request from ('196.47.247.98', 54623): GET_CHUNK large_text_file.txt
2025-03-12 16:07:26,969 - INFO - Sent chunk 0 (524288 bytes)
2025-03-12 16:07:26,985 - DEBUG - Received request: ['GET_CHUNK', 'large_text_file.txt', '1']
2025-03-12 16:07:26,986 - INFO - Processing request from ('196.47.247.98', 54623): GET_CHUNK large_text_file.txt
2025-03-12 16:07:26,991 - INFO - Sent chunk 1 (524288 bytes)
2025-03-12 16:07:27,007 - DEBUG - Received request: ['GET_CHUNK', 'large_text_file.txt', '2']
2025-03-12 16:07:27,007 - INFO - Processing request from ('196.47.247.98', 54623): GET_CHUNK large_text_file.txt
2025-03-12 16:07:27,017 - INFO - Sent chunk 2 (524288 bytes)
2025-03-12 16:07:27,027 - DEBUG - Received request: ['GET_CHUNK', 'large_text_file.txt', '3']
2025-03-12 16:07:27,031 - INFO - Processing request from ('196.47.247.98', 54623): GET_CHUNK large_text_file.txt
2025-03-12 16:07:27,350 - INFO - Sent chunk 3 (524288 bytes)
2025-03-12 16:07:27,365 - DEBUG - Received request: ['GET_CHUNK', 'large_text_file.txt', '4']
2025-03-12 16:07:27,366 - INFO - Processing request from ('196.47.247.98', 54623): GET_CHUNK large_text_file.txt
2025-03-12 16:07:27,680 - INFO - Sent chunk 4 (524288 bytes)
2025-03-12 16:07:27,688 - DEBUG - Received request: ['GET_CHUNK', 'large_text_file.txt', '5']
2025-03-12 16:07:27,690 - INFO - Processing request from ('196.47.247.98', 54623): GET_CHUNK large_text_file.txt
2025-03-12 16:07:27,695 - INFO - Sent chunk 5 (524288 bytes)
2025-03-12 16:07:27,718 - DEBUG - Received request: ['GET_CHUNK', 'large_text_file.txt', '6']
2025-03-12 16:07:27,719 - INFO - Processing request from ('196.47.247.98', 54623): GET_CHUNK large_text_file.txt
2025-03-12 16:07:27,725 - INFO - Sent chunk 6 (524288 bytes)
2025-03-12 16:07:27,741 - DEBUG - Received request: ['DONE', 'large_text_file.txt']
2025-03-12 16:07:27,742 - INFO - Processing request from ('196.47.247.98', 54623): DONE large_text_file.txt
2025-03-12 16:07:27,742 - INFO - Client ('196.47.247.98', 54623) indicated completion
2025-03-12 16:07:27,743 - DEBUG - Closed connection to ('196.47.247.98', 54623)
2025-03-12 16:07:30,071 - INFO - Accepted new connection from ('196.47.247.98', 54626)
2025-03-12 16:07:30,073 - DEBUG - Starting connection handler for ('196.47.247.98', 54626)
2025-03-12 16:07:30,074 - DEBUG - Received request: ['GET_CHUNK_COUNT', 'large_text_file.txt']
2025-03-12 16:07:30,074 - INFO - Processing request from ('196.47.247.98', 54626): GET_CHUNK_COUNT large_text_file.txt
2025-03-12 16:07:30,075 - INFO - Sent total chunks: 21
2025-03-12 16:07:30,083 - DEBUG - Received request: ['GET_CHUNK', 'large_text_file.txt', '0']
2025-03-12 16:07:30,083 - INFO - Processing request from ('196.47.247.98', 54626): GET_CHUNK large_text_file.txt
2025-03-12 16:07:30,088 - INFO - Sent chunk 0 (524288 bytes)
2025-03-12 16:07:30,092 - DEBUG - Received request: ['GET_CHUNK', 'large_text_file.txt', '1']
2025-03-12 16:07:30,099 - INFO - Processing request from ('196.47.247.98', 54626): GET_CHUNK large_text_file.txt
2025-03-12 16:07:30,104 - INFO - Sent chunk 1 (524288 bytes)
2025-03-12 16:07:30,107 - DEBUG - Received request: ['GET_CHUNK', 'large_text_file.txt', '2']
2025-03-12 16:07:30,107 - INFO - Processing request from ('196.47.247.98', 54626): GET_CHUNK large_text_file.txt
2025-03-12 16:07:30,112 - INFO - Sent chunk 2 (524288 bytes)
2025-03-12 16:07:30,120 - DEBUG - Received request: ['GET_CHUNK', 'large_text_file.txt', '3']
2025-03-12 16:07:30,120 - INFO - Processing request from ('196.47.247.98', 54626): GET_CHUNK large_text_file.txt
2025-03-12 16:07:30,125 - INFO - Sent chunk 3 (524288 bytes)
2025-03-12 16:07:30,132 - DEBUG - Received request: ['GET_CHUNK', 'large_text_file.txt', '4']
2025-03-12 16:07:30,132 - INFO - Processing request from ('196.47.247.98', 54626): GET_CHUNK large_text_file.txt
2025-03-12 16:07:30,136 - INFO - Sent chunk 4 (524288 bytes)
2025-03-12 16:07:30,143 - DEBUG - Received request: ['GET_CHUNK', 'large_text_file.txt', '5']
2025-03-12 16:07:30,143 - INFO - Processing request from ('196.47.247.98', 54626): GET_CHUNK large_text_file.txt
2025-03-12 16:07:30,152 - INFO - Sent chunk 5 (524288 bytes)
2025-03-12 16:07:30,159 - DEBUG - Received request: ['GET_CHUNK', 'large_text_file.txt', '6']
2025-03-12 16:07:30,160 - INFO - Processing request from ('196.47.247.98', 54626): GET_CHUNK large_text_file.txt
2025-03-12 16:07:30,168 - INFO - Sent chunk 6 (524288 bytes)
2025-03-12 16:07:30,170 - DEBUG - Received request: ['DONE', 'large_text_file.txt']
2025-03-12 16:07:30,172 - INFO - Processing request from ('196.47.247.98', 54626): DONE large_text_file.txt
2025-03-12 16:07:30,175 - INFO - Client ('196.47.247.98', 54626) indicated completion
2025-03-12 16:07:30,176 - DEBUG - Closed connection to ('196.47.247.98', 54626)
2025-03-12 16:07:31,409 - INFO - Accepted new connection from ('196.47.247.98', 54627)
2025-03-12 16:07:31,415 - DEBUG - Starting connection handler for ('196.47.247.98', 54627)
2025-03-12 16:07:31,416 - DEBUG - Received request: ['GET_CHUNK_COUNT', 'large_text_file.txt']
2025-03-12 16:07:31,416 - INFO - Processing request from ('196.47.247.98', 54627): GET_CHUNK_COUNT large_text_file.txt
2025-03-12 16:07:31,417 - INFO - Sent total chunks: 21
2025-03-12 16:07:31,419 - DEBUG - Received request: ['GET_CHUNK', 'large_text_file.txt', '0']
2025-03-12 16:07:31,421 - INFO - Processing request from ('196.47.247.98', 54627): GET_CHUNK large_text_file.txt
2025-03-12 16:07:31,424 - INFO - Sent chunk 0 (524288 bytes)
2025-03-12 16:07:31,440 - DEBUG - Received request: ['GET_CHUNK', 'large_text_file.txt', '1']
2025-03-12 16:07:31,440 - INFO - Processing request from ('196.47.247.98', 54627): GET_CHUNK large_text_file.txt
2025-03-12 16:07:31,449 - INFO - Sent chunk 1 (524288 bytes)
2025-03-12 16:07:31,469 - DEBUG - Received request: ['GET_CHUNK', 'large_text_file.txt', '2']
2025-03-12 16:07:31,469 - INFO - Processing request from ('196.47.247.98', 54627): GET_CHUNK large_text_file.txt
2025-03-12 16:07:31,474 - INFO - Sent chunk 2 (524288 bytes)
2025-03-12 16:07:31,490 - DEBUG - Received request: ['GET_CHUNK', 'large_text_file.txt', '3']
2025-03-12 16:07:31,491 - INFO - Processing request from ('196.47.247.98', 54627): GET_CHUNK large_text_file.txt
2025-03-12 16:07:31,499 - INFO - Sent chunk 3 (524288 bytes)
2025-03-12 16:07:31,518 - DEBUG - Received request: ['GET_CHUNK', 'large_text_file.txt', '4']
2025-03-12 16:07:31,519 - INFO - Processing request from ('196.47.247.98', 54627): GET_CHUNK large_text_file.txt
2025-03-12 16:07:31,524 - INFO - Sent chunk 4 (524288 bytes)
2025-03-12 16:07:31,541 - DEBUG - Received request: ['GET_CHUNK', 'large_text_file.txt', '5']
2025-03-12 16:07:31,542 - INFO - Processing request from ('196.47.247.98', 54627): GET_CHUNK large_text_file.txt
2025-03-12 16:07:31,551 - INFO - Sent chunk 5 (524288 bytes)
2025-03-12 16:07:31,570 - DEBUG - Received request: ['GET_CHUNK', 'large_text_file.txt', '6']
2025-03-12 16:07:31,571 - INFO - Processing request from ('196.47.247.98', 54627): GET_CHUNK large_text_file.txt
2025-03-12 16:07:31,575 - INFO - Sent chunk 6 (524288 bytes)
2025-03-12 16:07:31,598 - DEBUG - Received request: ['DONE', 'large_text_file.txt']
2025-03-12 16:07:31,600 - INFO - Processing request from ('196.47.247.98', 54627): DONE large_text_file.txt
2025-03-12 16:07:31,600 - INFO - Client ('196.47.247.98', 54627) indicated completion
2025-03-12 16:07:31,600 - DEBUG - Closed connection to ('196.47.247.98', 54627)
2025-03-12 16:07:32,453 - INFO - Accepted new connection from ('196.47.247.98', 54628)
2025-03-12 16:07:32,456 - DEBUG - Starting connection handler for ('196.47.247.98', 54628)
2025-03-12 16:07:32,456 - DEBUG - Received request: ['GET_CHUNK_COUNT', 'large_text_file.txt']
2025-03-12 16:07:32,456 - INFO - Processing request from ('196.47.247.98', 54628): GET_CHUNK_COUNT large_text_file.txt
2025-03-12 16:07:32,457 - INFO - Sent total chunks: 21
2025-03-12 16:07:32,460 - DEBUG - Received request: ['GET_CHUNK', 'large_text_file.txt', '0']
2025-03-12 16:07:32,465 - INFO - Processing request from ('196.47.247.98', 54628): GET_CHUNK large_text_file.txt
2025-03-12 16:07:32,469 - INFO - Sent chunk 0 (524288 bytes)
2025-03-12 16:07:32,486 - DEBUG - Received request: ['GET_CHUNK', 'large_text_file.txt', '1']
2025-03-12 16:07:32,486 - INFO - Processing request from ('196.47.247.98', 54628): GET_CHUNK large_text_file.txt
2025-03-12 16:07:32,490 - INFO - Sent chunk 1 (524288 bytes)
2025-03-12 16:07:32,506 - DEBUG - Received request: ['GET_CHUNK', 'large_text_file.txt', '2']
2025-03-12 16:07:32,506 - INFO - Processing request from ('196.47.247.98', 54628): GET_CHUNK large_text_file.txt
2025-03-12 16:07:32,520 - INFO - Sent chunk 2 (524288 bytes)
2025-03-12 16:07:32,533 - DEBUG - Received request: ['GET_CHUNK', 'large_text_file.txt', '3']
2025-03-12 16:07:32,533 - INFO - Processing request from ('196.47.247.98', 54628): GET_CHUNK large_text_file.txt
2025-03-12 16:07:32,537 - INFO - Sent chunk 3 (524288 bytes)
2025-03-12 16:07:32,555 - DEBUG - Received request: ['GET_CHUNK', 'large_text_file.txt', '4']
2025-03-12 16:07:32,556 - INFO - Processing request from ('196.47.247.98', 54628): GET_CHUNK large_text_file.txt
2025-03-12 16:07:32,561 - INFO - Sent chunk 4 (524288 bytes)
2025-03-12 16:07:32,576 - DEBUG - Received request: ['GET_CHUNK', 'large_text_file.txt', '5']
2025-03-12 16:07:32,582 - INFO - Processing request from ('196.47.247.98', 54628): GET_CHUNK large_text_file.txt
2025-03-12 16:07:32,587 - INFO - Sent chunk 5 (524288 bytes)
2025-03-12 16:07:32,605 - DEBUG - Received request: ['GET_CHUNK', 'large_text_file.txt', '6']
2025-03-12 16:07:32,606 - INFO - Processing request from ('196.47.247.98', 54628): GET_CHUNK large_text_file.txt
2025-03-12 16:07:32,610 - INFO - Sent chunk 6 (524288 bytes)
2025-03-12 16:07:32,626 - DEBUG - Received request: ['DONE', 'large_text_file.txt']
2025-03-12 16:07:32,626 - INFO - Processing request from ('196.47.247.98', 54628): DONE large_text_file.txt
2025-03-12 16:07:32,627 - INFO - Client ('196.47.247.98', 54628) indicated completion
2025-03-12 16:07:32,627 - DEBUG - Closed connection to ('196.47.247.98', 54628)
2025-03-12 16:07:34,004 - INFO - Accepted new connection from ('196.47.247.98', 54629)
2025-03-12 16:07:34,006 - DEBUG - Starting connection handler for ('196.47.247.98', 54629)
2025-03-12 16:07:34,006 - DEBUG - Received request: ['GET_CHUNK_COUNT', 'large_text_file.txt']
2025-03-12 16:07:34,006 - INFO - Processing request from ('196.47.247.98', 54629): GET_CHUNK_COUNT large_text_file.txt
2025-03-12 16:07:34,007 - INFO - Sent total chunks: 21
2025-03-12 16:07:34,015 - DEBUG - Received request: ['GET_CHUNK', 'large_text_file.txt', '0']
2025-03-12 16:07:34,017 - INFO - Processing request from ('196.47.247.98', 54629): GET_CHUNK large_text_file.txt
2025-03-12 16:07:34,021 - INFO - Sent chunk 0 (524288 bytes)
2025-03-12 16:07:34,039 - DEBUG - Received request: ['GET_CHUNK', 'large_text_file.txt', '1']
2025-03-12 16:07:34,040 - INFO - Processing request from ('196.47.247.98', 54629): GET_CHUNK large_text_file.txt
2025-03-12 16:07:34,051 - INFO - Sent chunk 1 (524288 bytes)
2025-03-12 16:07:34,072 - DEBUG - Received request: ['GET_CHUNK', 'large_text_file.txt', '2']
2025-03-12 16:07:34,072 - INFO - Processing request from ('196.47.247.98', 54629): GET_CHUNK large_text_file.txt
2025-03-12 16:07:34,082 - INFO - Sent chunk 2 (524288 bytes)
2025-03-12 16:07:34,092 - DEBUG - Received request: ['GET_CHUNK', 'large_text_file.txt', '3']
2025-03-12 16:07:34,092 - INFO - Processing request from ('196.47.247.98', 54629): GET_CHUNK large_text_file.txt
2025-03-12 16:07:34,100 - INFO - Sent chunk 3 (524288 bytes)
2025-03-12 16:07:34,123 - DEBUG - Received request: ['GET_CHUNK', 'large_text_file.txt', '4']
2025-03-12 16:07:34,123 - INFO - Processing request from ('196.47.247.98', 54629): GET_CHUNK large_text_file.txt
2025-03-12 16:07:34,133 - INFO - Sent chunk 4 (524288 bytes)
2025-03-12 16:07:34,151 - DEBUG - Received request: ['GET_CHUNK', 'large_text_file.txt', '5']
2025-03-12 16:07:34,152 - INFO - Processing request from ('196.47.247.98', 54629): GET_CHUNK large_text_file.txt
2025-03-12 16:07:34,165 - INFO - Sent chunk 5 (524288 bytes)
2025-03-12 16:07:34,176 - DEBUG - Received request: ['GET_CHUNK', 'large_text_file.txt', '6']
2025-03-12 16:07:34,181 - INFO - Processing request from ('196.47.247.98', 54629): GET_CHUNK large_text_file.txt
2025-03-12 16:07:34,187 - INFO - Sent chunk 6 (524288 bytes)
2025-03-12 16:07:34,202 - DEBUG - Received request: ['DONE', 'large_text_file.txt']
2025-03-12 16:07:34,203 - INFO - Processing request from ('196.47.247.98', 54629): DONE large_text_file.txt
2025-03-12 16:07:34,208 - INFO - Client ('196.47.247.98', 54629) indicated completion
2025-03-12 16:07:34,209 - DEBUG - Closed connection to ('196.47.247.98', 54629)
2025-03-12 16:07:35,316 - INFO - Accepted new connection from ('196.47.247.98', 54630)
2025-03-12 16:07:35,319 - DEBUG - Starting connection handler for ('196.47.247.98', 54630)
2025-03-12 16:07:35,320 - DEBUG - Received request: ['GET_CHUNK_COUNT', 'large_text_file.txt']
2025-03-12 16:07:35,321 - INFO - Processing request from ('196.47.247.98', 54630): GET_CHUNK_COUNT large_text_file.txt
2025-03-12 16:07:35,322 - INFO - Sent total chunks: 21
2025-03-12 16:07:35,325 - DEBUG - Received request: ['GET_CHUNK', 'large_text_file.txt', '0']
2025-03-12 16:07:35,325 - INFO - Processing request from ('196.47.247.98', 54630): GET_CHUNK large_text_file.txt
2025-03-12 16:07:35,335 - INFO - Sent chunk 0 (524288 bytes)
2025-03-12 16:07:35,340 - DEBUG - Received request: ['GET_CHUNK', 'large_text_file.txt', '1']
2025-03-12 16:07:35,341 - INFO - Processing request from ('196.47.247.98', 54630): GET_CHUNK large_text_file.txt
2025-03-12 16:07:35,350 - INFO - Sent chunk 1 (524288 bytes)
2025-03-12 16:07:35,355 - DEBUG - Received request: ['GET_CHUNK', 'large_text_file.txt', '2']
2025-03-12 16:07:35,355 - INFO - Processing request from ('196.47.247.98', 54630): GET_CHUNK large_text_file.txt
2025-03-12 16:07:35,360 - INFO - Sent chunk 2 (524288 bytes)
2025-03-12 16:07:35,373 - DEBUG - Received request: ['GET_CHUNK', 'large_text_file.txt', '3']
2025-03-12 16:07:35,373 - INFO - Processing request from ('196.47.247.98', 54630): GET_CHUNK large_text_file.txt
2025-03-12 16:07:35,378 - INFO - Sent chunk 3 (524288 bytes)
2025-03-12 16:07:35,386 - DEBUG - Received request: ['GET_CHUNK', 'large_text_file.txt', '4']
2025-03-12 16:07:35,386 - INFO - Processing request from ('196.47.247.98', 54630): GET_CHUNK large_text_file.txt
2025-03-12 16:07:35,390 - INFO - Sent chunk 4 (524288 bytes)
2025-03-12 16:07:35,392 - DEBUG - Received request: ['GET_CHUNK', 'large_text_file.txt', '5']
2025-03-12 16:07:35,393 - INFO - Processing request from ('196.47.247.98', 54630): GET_CHUNK large_text_file.txt
2025-03-12 16:07:35,404 - INFO - Sent chunk 5 (524288 bytes)
2025-03-12 16:07:35,405 - DEBUG - Received request: ['GET_CHUNK', 'large_text_file.txt', '6']
2025-03-12 16:07:35,406 - INFO - Processing request from ('196.47.247.98', 54630): GET_CHUNK large_text_file.txt
2025-03-12 16:07:35,716 - INFO - Sent chunk 6 (524288 bytes)
2025-03-12 16:07:35,719 - DEBUG - Received request: ['DONE', 'large_text_file.txt']
2025-03-12 16:07:35,720 - INFO - Processing request from ('196.47.247.98', 54630): DONE large_text_file.txt
2025-03-12 16:07:35,721 - INFO - Client ('196.47.247.98', 54630) indicated completion
2025-03-12 16:07:35,722 - DEBUG - Closed connection to ('196.47.247.98', 54630)
2025-03-12 16:07:36,704 - INFO - Accepted new connection from ('196.47.247.98', 54631)
2025-03-12 16:07:36,706 - DEBUG - Starting connection handler for ('196.47.247.98', 54631)
2025-03-12 16:07:36,707 - DEBUG - Received request: ['GET_CHUNK_COUNT', 'large_text_file.txt']
2025-03-12 16:07:36,707 - INFO - Processing request from ('196.47.247.98', 54631): GET_CHUNK_COUNT large_text_file.txt
2025-03-12 16:07:36,708 - INFO - Sent total chunks: 21
2025-03-12 16:07:36,714 - DEBUG - Received request: ['GET_CHUNK', 'large_text_file.txt', '0']
2025-03-12 16:07:36,715 - INFO - Processing request from ('196.47.247.98', 54631): GET_CHUNK large_text_file.txt
2025-03-12 16:07:36,720 - INFO - Sent chunk 0 (524288 bytes)
2025-03-12 16:07:36,738 - DEBUG - Received request: ['GET_CHUNK', 'large_text_file.txt', '1']
2025-03-12 16:07:36,739 - INFO - Processing request from ('196.47.247.98', 54631): GET_CHUNK large_text_file.txt
2025-03-12 16:07:36,743 - INFO - Sent chunk 1 (524288 bytes)
2025-03-12 16:07:36,765 - DEBUG - Received request: ['GET_CHUNK', 'large_text_file.txt', '2']
2025-03-12 16:07:36,768 - INFO - Processing request from ('196.47.247.98', 54631): GET_CHUNK large_text_file.txt
2025-03-12 16:07:36,773 - INFO - Sent chunk 2 (524288 bytes)
2025-03-12 16:07:36,788 - DEBUG - Received request: ['GET_CHUNK', 'large_text_file.txt', '3']
2025-03-12 16:07:36,789 - INFO - Processing request from ('196.47.247.98', 54631): GET_CHUNK large_text_file.txt
2025-03-12 16:07:36,798 - INFO - Sent chunk 3 (524288 bytes)
2025-03-12 16:07:36,815 - DEBUG - Received request: ['GET_CHUNK', 'large_text_file.txt', '4']
2025-03-12 16:07:36,815 - INFO - Processing request from ('196.47.247.98', 54631): GET_CHUNK large_text_file.txt
2025-03-12 16:07:36,820 - INFO - Sent chunk 4 (524288 bytes)
2025-03-12 16:07:36,837 - DEBUG - Received request: ['GET_CHUNK', 'large_text_file.txt', '5']
2025-03-12 16:07:36,837 - INFO - Processing request from ('196.47.247.98', 54631): GET_CHUNK large_text_file.txt
2025-03-12 16:07:36,842 - INFO - Sent chunk 5 (524288 bytes)
2025-03-12 16:07:36,858 - DEBUG - Received request: ['GET_CHUNK', 'large_text_file.txt', '6']
2025-03-12 16:07:36,859 - INFO - Processing request from ('196.47.247.98', 54631): GET_CHUNK large_text_file.txt
2025-03-12 16:07:36,868 - INFO - Sent chunk 6 (524288 bytes)
2025-03-12 16:07:36,886 - DEBUG - Received request: ['DONE', 'large_text_file.txt']
2025-03-12 16:07:36,887 - INFO - Processing request from ('196.47.247.98', 54631): DONE large_text_file.txt
2025-03-12 16:07:36,890 - INFO - Client ('196.47.247.98', 54631) indicated completion
2025-03-12 16:07:36,901 - DEBUG - Closed connection to ('196.47.247.98', 54631)
2025-03-12 16:07:38,274 - INFO - Accepted new connection from ('196.47.247.98', 54632)
2025-03-12 16:07:38,276 - DEBUG - Starting connection handler for ('196.47.247.98', 54632)
2025-03-12 16:07:38,281 - DEBUG - Received request: ['GET_CHUNK_COUNT', 'large_text_file.txt']
2025-03-12 16:07:38,281 - INFO - Processing request from ('196.47.247.98', 54632): GET_CHUNK_COUNT large_text_file.txt
2025-03-12 16:07:38,282 - INFO - Sent total chunks: 21
2025-03-12 16:07:38,285 - DEBUG - Received request: ['GET_CHUNK', 'large_text_file.txt', '0']
2025-03-12 16:07:38,286 - INFO - Processing request from ('196.47.247.98', 54632): GET_CHUNK large_text_file.txt
2025-03-12 16:07:38,289 - INFO - Sent chunk 0 (524288 bytes)
2025-03-12 16:07:38,294 - DEBUG - Received request: ['GET_CHUNK', 'large_text_file.txt', '1']
2025-03-12 16:07:38,297 - INFO - Processing request from ('196.47.247.98', 54632): GET_CHUNK large_text_file.txt
2025-03-12 16:07:38,304 - INFO - Sent chunk 1 (524288 bytes)
2025-03-12 16:07:38,307 - DEBUG - Received request: ['GET_CHUNK', 'large_text_file.txt', '2']
2025-03-12 16:07:38,307 - INFO - Processing request from ('196.47.247.98', 54632): GET_CHUNK large_text_file.txt
2025-03-12 16:07:38,316 - INFO - Sent chunk 2 (524288 bytes)
2025-03-12 16:07:38,320 - DEBUG - Received request: ['GET_CHUNK', 'large_text_file.txt', '3']
2025-03-12 16:07:38,320 - INFO - Processing request from ('196.47.247.98', 54632): GET_CHUNK large_text_file.txt
2025-03-12 16:07:38,324 - INFO - Sent chunk 3 (524288 bytes)
2025-03-12 16:07:38,333 - DEBUG - Received request: ['GET_CHUNK', 'large_text_file.txt', '4']
2025-03-12 16:07:38,334 - INFO - Processing request from ('196.47.247.98', 54632): GET_CHUNK large_text_file.txt
2025-03-12 16:07:38,338 - INFO - Sent chunk 4 (524288 bytes)
2025-03-12 16:07:38,340 - DEBUG - Received request: ['GET_CHUNK', 'large_text_file.txt', '5']
2025-03-12 16:07:38,341 - INFO - Processing request from ('196.47.247.98', 54632): GET_CHUNK large_text_file.txt
2025-03-12 16:07:38,352 - INFO - Sent chunk 5 (524288 bytes)
2025-03-12 16:07:38,355 - DEBUG - Received request: ['GET_CHUNK', 'large_text_file.txt', '6']
2025-03-12 16:07:38,355 - INFO - Processing request from ('196.47.247.98', 54632): GET_CHUNK large_text_file.txt
2025-03-12 16:07:38,362 - INFO - Sent chunk 6 (524288 bytes)
2025-03-12 16:07:38,368 - DEBUG - Received request: ['DONE', 'large_text_file.txt']
2025-03-12 16:07:38,369 - INFO - Processing request from ('196.47.247.98', 54632): DONE large_text_file.txt
2025-03-12 16:07:38,369 - INFO - Client ('196.47.247.98', 54632) indicated completion
2025-03-12 16:07:38,373 - DEBUG - Closed connection to ('196.47.247.98', 54632)
2025-03-12 16:07:39,318 - INFO - Accepted new connection from ('196.47.247.98', 54633)
2025-03-12 16:07:39,319 - DEBUG - Starting connection handler for ('196.47.247.98', 54633)
2025-03-12 16:07:39,320 - DEBUG - Received request: ['GET_CHUNK_COUNT', 'large_text_file.txt']
2025-03-12 16:07:39,320 - INFO - Processing request from ('196.47.247.98', 54633): GET_CHUNK_COUNT large_text_file.txt
2025-03-12 16:07:39,322 - INFO - Sent total chunks: 21
2025-03-12 16:07:39,325 - DEBUG - Received request: ['GET_CHUNK', 'large_text_file.txt', '0']
2025-03-12 16:07:39,325 - INFO - Processing request from ('196.47.247.98', 54633): GET_CHUNK large_text_file.txt
2025-03-12 16:07:39,334 - INFO - Sent chunk 0 (524288 bytes)
2025-03-12 16:07:39,339 - DEBUG - Received request: ['GET_CHUNK', 'large_text_file.txt', '1']
2025-03-12 16:07:39,339 - INFO - Processing request from ('196.47.247.98', 54633): GET_CHUNK large_text_file.txt
2025-03-12 16:07:39,343 - INFO - Sent chunk 1 (524288 bytes)
2025-03-12 16:07:39,352 - DEBUG - Received request: ['GET_CHUNK', 'large_text_file.txt', '2']
2025-03-12 16:07:39,352 - INFO - Processing request from ('196.47.247.98', 54633): GET_CHUNK large_text_file.txt
2025-03-12 16:07:39,356 - INFO - Sent chunk 2 (524288 bytes)
2025-03-12 16:07:39,359 - DEBUG - Received request: ['GET_CHUNK', 'large_text_file.txt', '3']
2025-03-12 16:07:39,359 - INFO - Processing request from ('196.47.247.98', 54633): GET_CHUNK large_text_file.txt
2025-03-12 16:07:39,369 - INFO - Sent chunk 3 (524288 bytes)
2025-03-12 16:07:39,677 - DEBUG - Received request: ['GET_CHUNK', 'large_text_file.txt', '4']
2025-03-12 16:07:39,679 - INFO - Processing request from ('196.47.247.98', 54633): GET_CHUNK large_text_file.txt
2025-03-12 16:07:39,684 - INFO - Sent chunk 4 (524288 bytes)
2025-03-12 16:07:39,687 - DEBUG - Received request: ['GET_CHUNK', 'large_text_file.txt', '5']
2025-03-12 16:07:39,687 - INFO - Processing request from ('196.47.247.98', 54633): GET_CHUNK large_text_file.txt
2025-03-12 16:07:40,001 - INFO - Sent chunk 5 (524288 bytes)
2025-03-12 16:07:40,007 - DEBUG - Received request: ['GET_CHUNK', 'large_text_file.txt', '6']
2025-03-12 16:07:40,007 - INFO - Processing request from ('196.47.247.98', 54633): GET_CHUNK large_text_file.txt
2025-03-12 16:07:40,016 - INFO - Sent chunk 6 (524288 bytes)
2025-03-12 16:07:40,020 - DEBUG - Received request: ['DONE', 'large_text_file.txt']
2025-03-12 16:07:40,020 - INFO - Processing request from ('196.47.247.98', 54633): DONE large_text_file.txt
2025-03-12 16:07:40,021 - INFO - Client ('196.47.247.98', 54633) indicated completion
2025-03-12 16:07:40,022 - DEBUG - Closed connection to ('196.47.247.98', 54633)
2025-03-12 16:07:44,365 - INFO - Accepted new connection from ('196.47.247.98', 54634)
2025-03-12 16:07:44,367 - DEBUG - Starting connection handler for ('196.47.247.98', 54634)
2025-03-12 16:07:44,367 - DEBUG - Received request: ['GET_CHUNK_COUNT', 'large_text_file.txt']
2025-03-12 16:07:44,367 - INFO - Processing request from ('196.47.247.98', 54634): GET_CHUNK_COUNT large_text_file.txt
2025-03-12 16:07:44,368 - INFO - Sent total chunks: 21
2025-03-12 16:07:44,371 - DEBUG - Received request: ['GET_CHUNK', 'large_text_file.txt', '0']
2025-03-12 16:07:44,371 - INFO - Processing request from ('196.47.247.98', 54634): GET_CHUNK large_text_file.txt
2025-03-12 16:07:44,384 - INFO - Sent chunk 0 (524288 bytes)
2025-03-12 16:07:44,392 - DEBUG - Received request: ['GET_CHUNK', 'large_text_file.txt', '1']
2025-03-12 16:07:44,393 - INFO - Processing request from ('196.47.247.98', 54634): GET_CHUNK large_text_file.txt
2025-03-12 16:07:44,401 - INFO - Sent chunk 1 (524288 bytes)
2025-03-12 16:07:44,416 - DEBUG - Received request: ['GET_CHUNK', 'large_text_file.txt', '2']
2025-03-12 16:07:44,416 - INFO - Processing request from ('196.47.247.98', 54634): GET_CHUNK large_text_file.txt
2025-03-12 16:07:44,421 - INFO - Sent chunk 2 (524288 bytes)
2025-03-12 16:07:44,436 - DEBUG - Received request: ['GET_CHUNK', 'large_text_file.txt', '3']
2025-03-12 16:07:44,436 - INFO - Processing request from ('196.47.247.98', 54634): GET_CHUNK large_text_file.txt
2025-03-12 16:07:44,439 - INFO - Sent chunk 3 (524288 bytes)
2025-03-12 16:07:44,455 - DEBUG - Received request: ['GET_CHUNK', 'large_text_file.txt', '4']
2025-03-12 16:07:44,455 - INFO - Processing request from ('196.47.247.98', 54634): GET_CHUNK large_text_file.txt
2025-03-12 16:07:44,464 - INFO - Sent chunk 4 (524288 bytes)
2025-03-12 16:07:44,475 - DEBUG - Received request: ['GET_CHUNK', 'large_text_file.txt', '5']
2025-03-12 16:07:44,480 - INFO - Processing request from ('196.47.247.98', 54634): GET_CHUNK large_text_file.txt
2025-03-12 16:07:44,486 - INFO - Sent chunk 5 (524288 bytes)
2025-03-12 16:07:44,502 - DEBUG - Received request: ['GET_CHUNK', 'large_text_file.txt', '6']
2025-03-12 16:07:44,502 - INFO - Processing request from ('196.47.247.98', 54634): GET_CHUNK large_text_file.txt
2025-03-12 16:07:44,507 - INFO - Sent chunk 6 (524288 bytes)
2025-03-12 16:07:44,521 - DEBUG - Received request: ['DONE', 'large_text_file.txt']
2025-03-12 16:07:44,522 - INFO - Processing request from ('196.47.247.98', 54634): DONE large_text_file.txt
2025-03-12 16:07:44,522 - INFO - Client ('196.47.247.98', 54634) indicated completion
2025-03-12 16:07:44,523 - DEBUG - Closed connection to ('196.47.247.98', 54634)
2025-03-12 16:07:46,030 - INFO - Accepted new connection from ('196.47.247.98', 54635)
2025-03-12 16:07:46,032 - DEBUG - Starting connection handler for ('196.47.247.98', 54635)
2025-03-12 16:07:46,032 - DEBUG - Received request: ['GET_CHUNK_COUNT', 'large_text_file.txt']
2025-03-12 16:07:46,032 - INFO - Processing request from ('196.47.247.98', 54635): GET_CHUNK_COUNT large_text_file.txt
2025-03-12 16:07:46,034 - INFO - Sent total chunks: 21
2025-03-12 16:07:46,038 - DEBUG - Received request: ['GET_CHUNK', 'large_text_file.txt', '0']
2025-03-12 16:07:46,038 - INFO - Processing request from ('196.47.247.98', 54635): GET_CHUNK large_text_file.txt
2025-03-12 16:07:46,042 - INFO - Sent chunk 0 (524288 bytes)
2025-03-12 16:07:46,051 - DEBUG - Received request: ['GET_CHUNK', 'large_text_file.txt', '1']
2025-03-12 16:07:46,052 - INFO - Processing request from ('196.47.247.98', 54635): GET_CHUNK large_text_file.txt
2025-03-12 16:07:46,057 - INFO - Sent chunk 1 (524288 bytes)
2025-03-12 16:07:46,059 - DEBUG - Received request: ['GET_CHUNK', 'large_text_file.txt', '2']
2025-03-12 16:07:46,064 - INFO - Processing request from ('196.47.247.98', 54635): GET_CHUNK large_text_file.txt
2025-03-12 16:07:46,069 - INFO - Sent chunk 2 (524288 bytes)
2025-03-12 16:07:46,071 - DEBUG - Received request: ['GET_CHUNK', 'large_text_file.txt', '3']
2025-03-12 16:07:46,071 - INFO - Processing request from ('196.47.247.98', 54635): GET_CHUNK large_text_file.txt
2025-03-12 16:07:46,078 - INFO - Sent chunk 3 (524288 bytes)
2025-03-12 16:07:46,084 - DEBUG - Received request: ['GET_CHUNK', 'large_text_file.txt', '4']
2025-03-12 16:07:46,084 - INFO - Processing request from ('196.47.247.98', 54635): GET_CHUNK large_text_file.txt
2025-03-12 16:07:46,089 - INFO - Sent chunk 4 (524288 bytes)
2025-03-12 16:07:46,092 - DEBUG - Received request: ['GET_CHUNK', 'large_text_file.txt', '5']
2025-03-12 16:07:46,092 - INFO - Processing request from ('196.47.247.98', 54635): GET_CHUNK large_text_file.txt
2025-03-12 16:07:46,101 - INFO - Sent chunk 5 (524288 bytes)
2025-03-12 16:07:46,107 - DEBUG - Received request: ['GET_CHUNK', 'large_text_file.txt', '6']
2025-03-12 16:07:46,107 - INFO - Processing request from ('196.47.247.98', 54635): GET_CHUNK large_text_file.txt
2025-03-12 16:07:46,117 - INFO - Sent chunk 6 (524288 bytes)
2025-03-12 16:07:46,120 - DEBUG - Received request: ['DONE', 'large_text_file.txt']
2025-03-12 16:07:46,120 - INFO - Processing request from ('196.47.247.98', 54635): DONE large_text_file.txt
2025-03-12 16:07:46,121 - INFO - Client ('196.47.247.98', 54635) indicated completion
2025-03-12 16:07:46,121 - DEBUG - Closed connection to ('196.47.247.98', 54635)
2025-03-12 16:07:47,548 - INFO - Accepted new connection from ('196.47.247.98', 54636)
2025-03-12 16:07:47,549 - DEBUG - Starting connection handler for ('196.47.247.98', 54636)
2025-03-12 16:07:47,549 - DEBUG - Received request: ['GET_CHUNK_COUNT', 'large_text_file.txt']
2025-03-12 16:07:47,549 - INFO - Processing request from ('196.47.247.98', 54636): GET_CHUNK_COUNT large_text_file.txt
2025-03-12 16:07:47,550 - INFO - Sent total chunks: 21
2025-03-12 16:07:47,606 - DEBUG - Received request: ['GET_CHUNK', 'large_text_file.txt', '0']
2025-03-12 16:07:47,606 - INFO - Processing request from ('196.47.247.98', 54636): GET_CHUNK large_text_file.txt
2025-03-12 16:07:47,615 - INFO - Sent chunk 0 (524288 bytes)
2025-03-12 16:07:47,626 - DEBUG - Received request: ['GET_CHUNK', 'large_text_file.txt', '1']
2025-03-12 16:07:47,630 - INFO - Processing request from ('196.47.247.98', 54636): GET_CHUNK large_text_file.txt
2025-03-12 16:07:47,635 - INFO - Sent chunk 1 (524288 bytes)
2025-03-12 16:07:47,650 - DEBUG - Received request: ['GET_CHUNK', 'large_text_file.txt', '2']
2025-03-12 16:07:47,652 - INFO - Processing request from ('196.47.247.98', 54636): GET_CHUNK large_text_file.txt
2025-03-12 16:07:47,656 - INFO - Sent chunk 2 (524288 bytes)
2025-03-12 16:07:47,671 - DEBUG - Received request: ['GET_CHUNK', 'large_text_file.txt', '3']
2025-03-12 16:07:47,672 - INFO - Processing request from ('196.47.247.98', 54636): GET_CHUNK large_text_file.txt
2025-03-12 16:07:47,676 - INFO - Sent chunk 3 (524288 bytes)
2025-03-12 16:07:47,692 - DEBUG - Received request: ['GET_CHUNK', 'large_text_file.txt', '4']
2025-03-12 16:07:47,692 - INFO - Processing request from ('196.47.247.98', 54636): GET_CHUNK large_text_file.txt
2025-03-12 16:07:47,701 - INFO - Sent chunk 4 (524288 bytes)
2025-03-12 16:07:47,719 - DEBUG - Received request: ['GET_CHUNK', 'large_text_file.txt', '5']
2025-03-12 16:07:47,720 - INFO - Processing request from ('196.47.247.98', 54636): GET_CHUNK large_text_file.txt
2025-03-12 16:07:47,724 - INFO - Sent chunk 5 (524288 bytes)
2025-03-12 16:07:47,740 - DEBUG - Received request: ['GET_CHUNK', 'large_text_file.txt', '6']
2025-03-12 16:07:47,740 - INFO - Processing request from ('196.47.247.98', 54636): GET_CHUNK large_text_file.txt
2025-03-12 16:07:47,751 - INFO - Sent chunk 6 (524288 bytes)
2025-03-12 16:07:47,770 - DEBUG - Received request: ['DONE', 'large_text_file.txt']
2025-03-12 16:07:47,771 - INFO - Processing request from ('196.47.247.98', 54636): DONE large_text_file.txt
2025-03-12 16:07:47,772 - INFO - Client ('196.47.247.98', 54636) indicated completion
2025-03-12 16:07:47,772 - DEBUG - Closed connection to ('196.47.247.98', 54636)
2025-03-12 16:08:18,005 - INFO - Seeder stopped.
2025-03-12 16:08:19,698 - INFO - Binding TCP socket to 196.47.247.98:7000
2025-03-12 16:08:19,702 - INFO - Registered with tracker for file: large_text_file.txt
2025-03-12 16:08:19,704 - INFO - Sent chunk count to tracker: 21
2025-03-12 16:08:19,706 - INFO - Seeder listening on 196.47.247.98:7000
2025-03-12 16:08:23,412 - INFO - Accepted new connection from ('196.47.247.98', 54670)
2025-03-12 16:08:23,414 - DEBUG - Starting connection handler for ('196.47.247.98', 54670)
2025-03-12 16:08:23,414 - DEBUG - Received request: ['GET_CHUNK_COUNT', 'large_text_file.txt']
2025-03-12 16:08:23,414 - INFO - Processing request from ('196.47.247.98', 54670): GET_CHUNK_COUNT large_text_file.txt
2025-03-12 16:08:23,415 - INFO - Sent total chunks: 21
2025-03-12 16:08:23,419 - DEBUG - Received request: ['GET_CHUNK', 'large_text_file.txt', '0']
2025-03-12 16:08:23,419 - INFO - Processing request from ('196.47.247.98', 54670): GET_CHUNK large_text_file.txt
2025-03-12 16:08:23,422 - INFO - Sent chunk 0 (524288 bytes)
2025-03-12 16:08:23,736 - DEBUG - Received request: ['GET_CHUNK', 'large_text_file.txt', '1']
2025-03-12 16:08:23,738 - INFO - Processing request from ('196.47.247.98', 54670): GET_CHUNK large_text_file.txt
2025-03-12 16:08:24,060 - INFO - Sent chunk 1 (524288 bytes)
2025-03-12 16:08:24,067 - DEBUG - Received request: ['GET_CHUNK', 'large_text_file.txt', '2']
2025-03-12 16:08:24,069 - INFO - Processing request from ('196.47.247.98', 54670): GET_CHUNK large_text_file.txt
2025-03-12 16:08:24,081 - INFO - Sent chunk 2 (524288 bytes)
2025-03-12 16:08:24,086 - DEBUG - Received request: ['GET_CHUNK', 'large_text_file.txt', '3']
2025-03-12 16:08:24,086 - INFO - Processing request from ('196.47.247.98', 54670): GET_CHUNK large_text_file.txt
2025-03-12 16:08:24,090 - INFO - Sent chunk 3 (524288 bytes)
2025-03-12 16:08:24,100 - DEBUG - Received request: ['GET_CHUNK', 'large_text_file.txt', '4']
2025-03-12 16:08:24,100 - INFO - Processing request from ('196.47.247.98', 54670): GET_CHUNK large_text_file.txt
2025-03-12 16:08:24,105 - INFO - Sent chunk 4 (524288 bytes)
2025-03-12 16:08:24,110 - DEBUG - Received request: ['GET_CHUNK', 'large_text_file.txt', '5']
2025-03-12 16:08:24,111 - INFO - Processing request from ('196.47.247.98', 54670): GET_CHUNK large_text_file.txt
2025-03-12 16:08:24,422 - INFO - Sent chunk 5 (524288 bytes)
2025-03-12 16:08:24,429 - DEBUG - Received request: ['GET_CHUNK', 'large_text_file.txt', '6']
2025-03-12 16:08:24,430 - INFO - Processing request from ('196.47.247.98', 54670): GET_CHUNK large_text_file.txt
2025-03-12 16:08:24,443 - INFO - Sent chunk 6 (524288 bytes)
2025-03-12 16:08:24,453 - DEBUG - Received request: ['DONE', 'large_text_file.txt']
2025-03-12 16:08:24,453 - INFO - Processing request from ('196.47.247.98', 54670): DONE large_text_file.txt
2025-03-12 16:08:24,454 - INFO - Client ('196.47.247.98', 54670) indicated completion
2025-03-12 16:08:24,455 - DEBUG - Closed connection to ('196.47.247.98', 54670)
2025-03-12 16:08:29,448 - INFO - Accepted new connection from ('196.47.247.98', 54671)
2025-03-12 16:08:29,450 - DEBUG - Starting connection handler for ('196.47.247.98', 54671)
2025-03-12 16:08:29,450 - DEBUG - Received request: ['GET_CHUNK_COUNT', 'large_text_file.txt']
2025-03-12 16:08:29,450 - INFO - Processing request from ('196.47.247.98', 54671): GET_CHUNK_COUNT large_text_file.txt
2025-03-12 16:08:29,452 - INFO - Sent total chunks: 21
2025-03-12 16:08:29,455 - DEBUG - Received request: ['GET_CHUNK', 'large_text_file.txt', '0']
2025-03-12 16:08:29,455 - INFO - Processing request from ('196.47.247.98', 54671): GET_CHUNK large_text_file.txt
2025-03-12 16:08:29,469 - INFO - Sent chunk 0 (524288 bytes)
2025-03-12 16:08:29,488 - DEBUG - Received request: ['GET_CHUNK', 'large_text_file.txt', '1']
2025-03-12 16:08:29,488 - INFO - Processing request from ('196.47.247.98', 54671): GET_CHUNK large_text_file.txt
2025-03-12 16:08:29,499 - INFO - Sent chunk 1 (524288 bytes)
2025-03-12 16:08:29,514 - DEBUG - Received request: ['GET_CHUNK', 'large_text_file.txt', '2']
2025-03-12 16:08:29,514 - INFO - Processing request from ('196.47.247.98', 54671): GET_CHUNK large_text_file.txt
2025-03-12 16:08:29,519 - INFO - Sent chunk 2 (524288 bytes)
2025-03-12 16:08:29,535 - DEBUG - Received request: ['GET_CHUNK', 'large_text_file.txt', '3']
2025-03-12 16:08:29,535 - INFO - Processing request from ('196.47.247.98', 54671): GET_CHUNK large_text_file.txt
2025-03-12 16:08:29,540 - INFO - Sent chunk 3 (524288 bytes)
2025-03-12 16:08:29,563 - DEBUG - Received request: ['GET_CHUNK', 'large_text_file.txt', '4']
2025-03-12 16:08:29,565 - INFO - Processing request from ('196.47.247.98', 54671): GET_CHUNK large_text_file.txt
2025-03-12 16:08:29,568 - INFO - Sent chunk 4 (524288 bytes)
2025-03-12 16:08:29,586 - DEBUG - Received request: ['GET_CHUNK', 'large_text_file.txt', '5']
2025-03-12 16:08:29,586 - INFO - Processing request from ('196.47.247.98', 54671): GET_CHUNK large_text_file.txt
2025-03-12 16:08:29,602 - INFO - Sent chunk 5 (524288 bytes)
2025-03-12 16:08:29,606 - DEBUG - Received request: ['GET_CHUNK', 'large_text_file.txt', '6']
2025-03-12 16:08:29,613 - INFO - Processing request from ('196.47.247.98', 54671): GET_CHUNK large_text_file.txt
2025-03-12 16:08:29,618 - INFO - Sent chunk 6 (524288 bytes)
2025-03-12 16:08:29,635 - DEBUG - Received request: ['DONE', 'large_text_file.txt']
2025-03-12 16:08:29,636 - INFO - Processing request from ('196.47.247.98', 54671): DONE large_text_file.txt
2025-03-12 16:08:29,636 - INFO - Client ('196.47.247.98', 54671) indicated completion
2025-03-12 16:08:29,640 - DEBUG - Closed connection to ('196.47.247.98', 54671)
2025-03-12 16:08:40,071 - INFO - Accepted new connection from ('196.47.247.98', 54673)
2025-03-12 16:08:40,078 - DEBUG - Starting connection handler for ('196.47.247.98', 54673)
2025-03-12 16:08:40,079 - DEBUG - Received request: ['GET_CHUNK_COUNT', 'large_text_file.txt']
2025-03-12 16:08:40,079 - INFO - Processing request from ('196.47.247.98', 54673): GET_CHUNK_COUNT large_text_file.txt
2025-03-12 16:08:40,080 - INFO - Sent total chunks: 21
2025-03-12 16:08:40,082 - DEBUG - Received request: ['GET_CHUNK', 'large_text_file.txt', '0']
2025-03-12 16:08:40,082 - INFO - Processing request from ('196.47.247.98', 54673): GET_CHUNK large_text_file.txt
2025-03-12 16:08:40,087 - INFO - Sent chunk 0 (524288 bytes)
2025-03-12 16:08:40,102 - DEBUG - Received request: ['GET_CHUNK', 'large_text_file.txt', '1']
2025-03-12 16:08:40,102 - INFO - Processing request from ('196.47.247.98', 54673): GET_CHUNK large_text_file.txt
2025-03-12 16:08:40,112 - INFO - Sent chunk 1 (524288 bytes)
2025-03-12 16:08:40,123 - DEBUG - Received request: ['GET_CHUNK', 'large_text_file.txt', '2']
2025-03-12 16:08:40,127 - INFO - Processing request from ('196.47.247.98', 54673): GET_CHUNK large_text_file.txt
2025-03-12 16:08:40,132 - INFO - Sent chunk 2 (524288 bytes)
2025-03-12 16:08:40,148 - DEBUG - Received request: ['GET_CHUNK', 'large_text_file.txt', '3']
2025-03-12 16:08:40,148 - INFO - Processing request from ('196.47.247.98', 54673): GET_CHUNK large_text_file.txt
2025-03-12 16:08:40,153 - INFO - Sent chunk 3 (524288 bytes)
2025-03-12 16:08:40,167 - DEBUG - Received request: ['GET_CHUNK', 'large_text_file.txt', '4']
2025-03-12 16:08:40,168 - INFO - Processing request from ('196.47.247.98', 54673): GET_CHUNK large_text_file.txt
2025-03-12 16:08:40,179 - INFO - Sent chunk 4 (524288 bytes)
2025-03-12 16:08:40,198 - DEBUG - Received request: ['GET_CHUNK', 'large_text_file.txt', '5']
2025-03-12 16:08:40,199 - INFO - Processing request from ('196.47.247.98', 54673): GET_CHUNK large_text_file.txt
2025-03-12 16:08:40,204 - INFO - Sent chunk 5 (524288 bytes)
2025-03-12 16:08:40,219 - DEBUG - Received request: ['GET_CHUNK', 'large_text_file.txt', '6']
2025-03-12 16:08:40,219 - INFO - Processing request from ('196.47.247.98', 54673): GET_CHUNK large_text_file.txt
2025-03-12 16:08:40,232 - INFO - Sent chunk 6 (524288 bytes)
2025-03-12 16:08:40,246 - DEBUG - Received request: ['DONE', 'large_text_file.txt']
2025-03-12 16:08:40,247 - INFO - Processing request from ('196.47.247.98', 54673): DONE large_text_file.txt
2025-03-12 16:08:40,248 - INFO - Client ('196.47.247.98', 54673) indicated completion
2025-03-12 16:08:40,249 - DEBUG - Closed connection to ('196.47.247.98', 54673)
2025-03-12 16:08:41,333 - INFO - Accepted new connection from ('196.47.247.98', 54674)
2025-03-12 16:08:41,336 - DEBUG - Starting connection handler for ('196.47.247.98', 54674)
2025-03-12 16:08:41,336 - DEBUG - Received request: ['GET_CHUNK_COUNT', 'large_text_file.txt']
2025-03-12 16:08:41,343 - INFO - Processing request from ('196.47.247.98', 54674): GET_CHUNK_COUNT large_text_file.txt
2025-03-12 16:08:41,346 - INFO - Sent total chunks: 21
2025-03-12 16:08:41,351 - DEBUG - Received request: ['GET_CHUNK', 'large_text_file.txt', '0']
2025-03-12 16:08:41,356 - INFO - Processing request from ('196.47.247.98', 54674): GET_CHUNK large_text_file.txt
2025-03-12 16:08:41,366 - INFO - Sent chunk 0 (524288 bytes)
2025-03-12 16:08:41,384 - DEBUG - Received request: ['GET_CHUNK', 'large_text_file.txt', '1']
2025-03-12 16:08:41,386 - INFO - Processing request from ('196.47.247.98', 54674): GET_CHUNK large_text_file.txt
2025-03-12 16:08:41,398 - INFO - Sent chunk 1 (524288 bytes)
2025-03-12 16:08:41,414 - DEBUG - Received request: ['GET_CHUNK', 'large_text_file.txt', '2']
2025-03-12 16:08:41,414 - INFO - Processing request from ('196.47.247.98', 54674): GET_CHUNK large_text_file.txt
2025-03-12 16:08:41,419 - INFO - Sent chunk 2 (524288 bytes)
2025-03-12 16:08:41,434 - DEBUG - Received request: ['GET_CHUNK', 'large_text_file.txt', '3']
2025-03-12 16:08:41,435 - INFO - Processing request from ('196.47.247.98', 54674): GET_CHUNK large_text_file.txt
2025-03-12 16:08:41,439 - INFO - Sent chunk 3 (524288 bytes)
2025-03-12 16:08:41,456 - DEBUG - Received request: ['GET_CHUNK', 'large_text_file.txt', '4']
2025-03-12 16:08:41,462 - INFO - Processing request from ('196.47.247.98', 54674): GET_CHUNK large_text_file.txt
2025-03-12 16:08:41,467 - INFO - Sent chunk 4 (524288 bytes)
2025-03-12 16:08:41,482 - DEBUG - Received request: ['GET_CHUNK', 'large_text_file.txt', '5']
2025-03-12 16:08:41,484 - INFO - Processing request from ('196.47.247.98', 54674): GET_CHUNK large_text_file.txt
2025-03-12 16:08:41,488 - INFO - Sent chunk 5 (524288 bytes)
2025-03-12 16:08:41,505 - DEBUG - Received request: ['GET_CHUNK', 'large_text_file.txt', '6']
2025-03-12 16:08:41,510 - INFO - Processing request from ('196.47.247.98', 54674): GET_CHUNK large_text_file.txt
2025-03-12 16:08:41,515 - INFO - Sent chunk 6 (524288 bytes)
2025-03-12 16:08:41,532 - DEBUG - Received request: ['DONE', 'large_text_file.txt']
2025-03-12 16:08:41,534 - INFO - Processing request from ('196.47.247.98', 54674): DONE large_text_file.txt
2025-03-12 16:08:41,534 - INFO - Client ('196.47.247.98', 54674) indicated completion
2025-03-12 16:08:41,536 - DEBUG - Closed connection to ('196.47.247.98', 54674)
2025-03-12 16:08:43,009 - INFO - Accepted new connection from ('196.47.247.98', 54675)
2025-03-12 16:08:43,010 - DEBUG - Starting connection handler for ('196.47.247.98', 54675)
2025-03-12 16:08:43,011 - DEBUG - Received request: ['GET_CHUNK_COUNT', 'large_text_file.txt']
2025-03-12 16:08:43,011 - INFO - Processing request from ('196.47.247.98', 54675): GET_CHUNK_COUNT large_text_file.txt
2025-03-12 16:08:43,014 - INFO - Sent total chunks: 21
2025-03-12 16:08:43,016 - DEBUG - Received request: ['GET_CHUNK', 'large_text_file.txt', '0']
2025-03-12 16:08:43,017 - INFO - Processing request from ('196.47.247.98', 54675): GET_CHUNK large_text_file.txt
2025-03-12 16:08:43,021 - INFO - Sent chunk 0 (524288 bytes)
2025-03-12 16:08:43,036 - DEBUG - Received request: ['GET_CHUNK', 'large_text_file.txt', '1']
2025-03-12 16:08:43,036 - INFO - Processing request from ('196.47.247.98', 54675): GET_CHUNK large_text_file.txt
2025-03-12 16:08:43,047 - INFO - Sent chunk 1 (524288 bytes)
2025-03-12 16:08:43,064 - DEBUG - Received request: ['GET_CHUNK', 'large_text_file.txt', '2']
2025-03-12 16:08:43,065 - INFO - Processing request from ('196.47.247.98', 54675): GET_CHUNK large_text_file.txt
2025-03-12 16:08:43,070 - INFO - Sent chunk 2 (524288 bytes)
2025-03-12 16:08:43,084 - DEBUG - Received request: ['GET_CHUNK', 'large_text_file.txt', '3']
2025-03-12 16:08:43,085 - INFO - Processing request from ('196.47.247.98', 54675): GET_CHUNK large_text_file.txt
2025-03-12 16:08:43,090 - INFO - Sent chunk 3 (524288 bytes)
2025-03-12 16:08:43,105 - DEBUG - Received request: ['GET_CHUNK', 'large_text_file.txt', '4']
2025-03-12 16:08:43,114 - INFO - Processing request from ('196.47.247.98', 54675): GET_CHUNK large_text_file.txt
2025-03-12 16:08:43,119 - INFO - Sent chunk 4 (524288 bytes)
2025-03-12 16:08:43,134 - DEBUG - Received request: ['GET_CHUNK', 'large_text_file.txt', '5']
2025-03-12 16:08:43,134 - INFO - Processing request from ('196.47.247.98', 54675): GET_CHUNK large_text_file.txt
2025-03-12 16:08:43,144 - INFO - Sent chunk 5 (524288 bytes)
2025-03-12 16:08:43,161 - DEBUG - Received request: ['GET_CHUNK', 'large_text_file.txt', '6']
2025-03-12 16:08:43,161 - INFO - Processing request from ('196.47.247.98', 54675): GET_CHUNK large_text_file.txt
2025-03-12 16:08:43,166 - INFO - Sent chunk 6 (524288 bytes)
2025-03-12 16:08:43,185 - DEBUG - Received request: ['DONE', 'large_text_file.txt']
2025-03-12 16:08:43,186 - INFO - Processing request from ('196.47.247.98', 54675): DONE large_text_file.txt
2025-03-12 16:08:43,186 - INFO - Client ('196.47.247.98', 54675) indicated completion
2025-03-12 16:08:43,196 - DEBUG - Closed connection to ('196.47.247.98', 54675)
2025-03-12 16:08:44,251 - INFO - Accepted new connection from ('196.47.247.98', 54677)
2025-03-12 16:08:44,254 - DEBUG - Starting connection handler for ('196.47.247.98', 54677)
2025-03-12 16:08:44,255 - DEBUG - Received request: ['GET_CHUNK_COUNT', 'large_text_file.txt']
2025-03-12 16:08:44,255 - INFO - Processing request from ('196.47.247.98', 54677): GET_CHUNK_COUNT large_text_file.txt
2025-03-12 16:08:44,258 - INFO - Sent total chunks: 21
2025-03-12 16:08:44,263 - DEBUG - Received request: ['GET_CHUNK', 'large_text_file.txt', '0']
2025-03-12 16:08:44,264 - INFO - Processing request from ('196.47.247.98', 54677): GET_CHUNK large_text_file.txt
2025-03-12 16:08:44,268 - INFO - Sent chunk 0 (524288 bytes)
2025-03-12 16:08:44,281 - DEBUG - Received request: ['GET_CHUNK', 'large_text_file.txt', '1']
2025-03-12 16:08:44,281 - INFO - Processing request from ('196.47.247.98', 54677): GET_CHUNK large_text_file.txt
2025-03-12 16:08:44,286 - INFO - Sent chunk 1 (524288 bytes)
2025-03-12 16:08:44,295 - DEBUG - Received request: ['GET_CHUNK', 'large_text_file.txt', '2']
2025-03-12 16:08:44,295 - INFO - Processing request from ('196.47.247.98', 54677): GET_CHUNK large_text_file.txt
2025-03-12 16:08:44,300 - INFO - Sent chunk 2 (524288 bytes)
2025-03-12 16:08:44,304 - DEBUG - Received request: ['GET_CHUNK', 'large_text_file.txt', '3']
2025-03-12 16:08:44,305 - INFO - Processing request from ('196.47.247.98', 54677): GET_CHUNK large_text_file.txt
2025-03-12 16:08:44,313 - INFO - Sent chunk 3 (524288 bytes)
2025-03-12 16:08:44,317 - DEBUG - Received request: ['GET_CHUNK', 'large_text_file.txt', '4']
2025-03-12 16:08:44,318 - INFO - Processing request from ('196.47.247.98', 54677): GET_CHUNK large_text_file.txt
2025-03-12 16:08:44,322 - INFO - Sent chunk 4 (524288 bytes)
2025-03-12 16:08:44,331 - DEBUG - Received request: ['GET_CHUNK', 'large_text_file.txt', '5']
2025-03-12 16:08:44,332 - INFO - Processing request from ('196.47.247.98', 54677): GET_CHUNK large_text_file.txt
2025-03-12 16:08:44,336 - INFO - Sent chunk 5 (524288 bytes)
2025-03-12 16:08:44,338 - DEBUG - Received request: ['GET_CHUNK', 'large_text_file.txt', '6']
2025-03-12 16:08:44,339 - INFO - Processing request from ('196.47.247.98', 54677): GET_CHUNK large_text_file.txt
2025-03-12 16:08:44,348 - INFO - Sent chunk 6 (524288 bytes)
2025-03-12 16:08:44,351 - DEBUG - Received request: ['DONE', 'large_text_file.txt']
2025-03-12 16:08:44,352 - INFO - Processing request from ('196.47.247.98', 54677): DONE large_text_file.txt
2025-03-12 16:08:44,352 - INFO - Client ('196.47.247.98', 54677) indicated completion
2025-03-12 16:08:44,353 - DEBUG - Closed connection to ('196.47.247.98', 54677)
2025-03-12 16:08:45,328 - INFO - Accepted new connection from ('196.47.247.98', 54690)
2025-03-12 16:08:45,330 - DEBUG - Starting connection handler for ('196.47.247.98', 54690)
2025-03-12 16:08:45,331 - DEBUG - Received request: ['GET_CHUNK_COUNT', 'large_text_file.txt']
2025-03-12 16:08:45,332 - INFO - Processing request from ('196.47.247.98', 54690): GET_CHUNK_COUNT large_text_file.txt
2025-03-12 16:08:45,332 - INFO - Sent total chunks: 21
2025-03-12 16:08:45,336 - DEBUG - Received request: ['GET_CHUNK', 'large_text_file.txt', '0']
2025-03-12 16:08:45,338 - INFO - Processing request from ('196.47.247.98', 54690): GET_CHUNK large_text_file.txt
2025-03-12 16:08:45,348 - INFO - Sent chunk 0 (524288 bytes)
2025-03-12 16:08:45,367 - DEBUG - Received request: ['GET_CHUNK', 'large_text_file.txt', '1']
2025-03-12 16:08:45,368 - INFO - Processing request from ('196.47.247.98', 54690): GET_CHUNK large_text_file.txt
2025-03-12 16:08:45,683 - INFO - Sent chunk 1 (524288 bytes)
2025-03-12 16:08:45,711 - DEBUG - Received request: ['GET_CHUNK', 'large_text_file.txt', '2']
2025-03-12 16:08:45,712 - INFO - Processing request from ('196.47.247.98', 54690): GET_CHUNK large_text_file.txt
2025-03-12 16:08:45,718 - INFO - Sent chunk 2 (524288 bytes)
2025-03-12 16:08:45,734 - DEBUG - Received request: ['GET_CHUNK', 'large_text_file.txt', '3']
2025-03-12 16:08:45,734 - INFO - Processing request from ('196.47.247.98', 54690): GET_CHUNK large_text_file.txt
2025-03-12 16:08:45,746 - INFO - Sent chunk 3 (524288 bytes)
2025-03-12 16:08:45,755 - DEBUG - Received request: ['GET_CHUNK', 'large_text_file.txt', '4']
2025-03-12 16:08:45,755 - INFO - Processing request from ('196.47.247.98', 54690): GET_CHUNK large_text_file.txt
2025-03-12 16:08:45,764 - INFO - Sent chunk 4 (524288 bytes)
2025-03-12 16:08:45,782 - DEBUG - Received request: ['GET_CHUNK', 'large_text_file.txt', '5']
2025-03-12 16:08:45,782 - INFO - Processing request from ('196.47.247.98', 54690): GET_CHUNK large_text_file.txt
2025-03-12 16:08:45,787 - INFO - Sent chunk 5 (524288 bytes)
2025-03-12 16:08:45,803 - DEBUG - Received request: ['GET_CHUNK', 'large_text_file.txt', '6']
2025-03-12 16:08:45,803 - INFO - Processing request from ('196.47.247.98', 54690): GET_CHUNK large_text_file.txt
2025-03-12 16:08:45,815 - INFO - Sent chunk 6 (524288 bytes)
2025-03-12 16:08:45,837 - DEBUG - Received request: ['DONE', 'large_text_file.txt']
2025-03-12 16:08:45,837 - INFO - Processing request from ('196.47.247.98', 54690): DONE large_text_file.txt
2025-03-12 16:08:45,838 - INFO - Client ('196.47.247.98', 54690) indicated completion
2025-03-12 16:08:45,839 - DEBUG - Closed connection to ('196.47.247.98', 54690)
2025-03-12 16:08:46,537 - INFO - Accepted new connection from ('196.47.247.98', 54693)
2025-03-12 16:08:46,539 - DEBUG - Starting connection handler for ('196.47.247.98', 54693)
2025-03-12 16:08:46,543 - DEBUG - Received request: ['GET_CHUNK_COUNT', 'large_text_file.txt']
2025-03-12 16:08:46,544 - INFO - Processing request from ('196.47.247.98', 54693): GET_CHUNK_COUNT large_text_file.txt
2025-03-12 16:08:46,544 - INFO - Sent total chunks: 21
2025-03-12 16:08:46,548 - DEBUG - Received request: ['GET_CHUNK', 'large_text_file.txt', '0']
2025-03-12 16:08:46,548 - INFO - Processing request from ('196.47.247.98', 54693): GET_CHUNK large_text_file.txt
2025-03-12 16:08:46,872 - INFO - Sent chunk 0 (524288 bytes)
2025-03-12 16:08:46,894 - DEBUG - Received request: ['GET_CHUNK', 'large_text_file.txt', '1']
2025-03-12 16:08:46,895 - INFO - Processing request from ('196.47.247.98', 54693): GET_CHUNK large_text_file.txt
2025-03-12 16:08:46,905 - INFO - Sent chunk 1 (524288 bytes)
2025-03-12 16:08:46,922 - DEBUG - Received request: ['GET_CHUNK', 'large_text_file.txt', '2']
2025-03-12 16:08:46,928 - INFO - Processing request from ('196.47.247.98', 54693): GET_CHUNK large_text_file.txt
2025-03-12 16:08:46,932 - INFO - Sent chunk 2 (524288 bytes)
2025-03-12 16:08:46,952 - DEBUG - Received request: ['GET_CHUNK', 'large_text_file.txt', '3']
2025-03-12 16:08:46,952 - INFO - Processing request from ('196.47.247.98', 54693): GET_CHUNK large_text_file.txt
2025-03-12 16:08:46,957 - INFO - Sent chunk 3 (524288 bytes)
2025-03-12 16:08:46,979 - DEBUG - Received request: ['GET_CHUNK', 'large_text_file.txt', '4']
2025-03-12 16:08:46,981 - INFO - Processing request from ('196.47.247.98', 54693): GET_CHUNK large_text_file.txt
2025-03-12 16:08:46,986 - INFO - Sent chunk 4 (524288 bytes)
2025-03-12 16:08:47,004 - DEBUG - Received request: ['GET_CHUNK', 'large_text_file.txt', '5']
2025-03-12 16:08:47,005 - INFO - Processing request from ('196.47.247.98', 54693): GET_CHUNK large_text_file.txt
2025-03-12 16:08:47,013 - INFO - Sent chunk 5 (524288 bytes)
2025-03-12 16:08:47,031 - DEBUG - Received request: ['GET_CHUNK', 'large_text_file.txt', '6']
2025-03-12 16:08:47,031 - INFO - Processing request from ('196.47.247.98', 54693): GET_CHUNK large_text_file.txt
2025-03-12 16:08:47,036 - INFO - Sent chunk 6 (524288 bytes)
2025-03-12 16:08:47,052 - DEBUG - Received request: ['DONE', 'large_text_file.txt']
2025-03-12 16:08:47,054 - INFO - Processing request from ('196.47.247.98', 54693): DONE large_text_file.txt
2025-03-12 16:08:47,054 - INFO - Client ('196.47.247.98', 54693) indicated completion
2025-03-12 16:08:47,064 - DEBUG - Closed connection to ('196.47.247.98', 54693)
2025-03-12 16:08:49,244 - INFO - Accepted new connection from ('196.47.247.98', 54697)
2025-03-12 16:08:49,248 - DEBUG - Starting connection handler for ('196.47.247.98', 54697)
2025-03-12 16:08:49,249 - DEBUG - Received request: ['GET_CHUNK_COUNT', 'large_text_file.txt']
2025-03-12 16:08:49,250 - INFO - Processing request from ('196.47.247.98', 54697): GET_CHUNK_COUNT large_text_file.txt
2025-03-12 16:08:49,250 - INFO - Sent total chunks: 21
2025-03-12 16:08:49,253 - DEBUG - Received request: ['GET_CHUNK', 'large_text_file.txt', '0']
2025-03-12 16:08:49,254 - INFO - Processing request from ('196.47.247.98', 54697): GET_CHUNK large_text_file.txt
2025-03-12 16:08:49,262 - INFO - Sent chunk 0 (524288 bytes)
2025-03-12 16:08:49,269 - DEBUG - Received request: ['GET_CHUNK', 'large_text_file.txt', '1']
2025-03-12 16:08:49,270 - INFO - Processing request from ('196.47.247.98', 54697): GET_CHUNK large_text_file.txt
2025-03-12 16:08:49,279 - INFO - Sent chunk 1 (524288 bytes)
2025-03-12 16:08:49,286 - DEBUG - Received request: ['GET_CHUNK', 'large_text_file.txt', '2']
2025-03-12 16:08:49,286 - INFO - Processing request from ('196.47.247.98', 54697): GET_CHUNK large_text_file.txt
2025-03-12 16:08:49,295 - INFO - Sent chunk 2 (524288 bytes)
2025-03-12 16:08:49,299 - DEBUG - Received request: ['GET_CHUNK', 'large_text_file.txt', '3']
2025-03-12 16:08:49,299 - INFO - Processing request from ('196.47.247.98', 54697): GET_CHUNK large_text_file.txt
2025-03-12 16:08:49,303 - INFO - Sent chunk 3 (524288 bytes)
2025-03-12 16:08:49,311 - DEBUG - Received request: ['GET_CHUNK', 'large_text_file.txt', '4']
2025-03-12 16:08:49,311 - INFO - Processing request from ('196.47.247.98', 54697): GET_CHUNK large_text_file.txt
2025-03-12 16:08:49,316 - INFO - Sent chunk 4 (524288 bytes)
2025-03-12 16:08:49,319 - DEBUG - Received request: ['GET_CHUNK', 'large_text_file.txt', '5']
2025-03-12 16:08:49,319 - INFO - Processing request from ('196.47.247.98', 54697): GET_CHUNK large_text_file.txt
2025-03-12 16:08:49,324 - INFO - Sent chunk 5 (524288 bytes)
2025-03-12 16:08:49,332 - DEBUG - Received request: ['GET_CHUNK', 'large_text_file.txt', '6']
2025-03-12 16:08:49,333 - INFO - Processing request from ('196.47.247.98', 54697): GET_CHUNK large_text_file.txt
2025-03-12 16:08:49,337 - INFO - Sent chunk 6 (524288 bytes)
2025-03-12 16:08:49,343 - DEBUG - Received request: ['DONE', 'large_text_file.txt']
2025-03-12 16:08:49,346 - INFO - Processing request from ('196.47.247.98', 54697): DONE large_text_file.txt
2025-03-12 16:08:49,346 - INFO - Client ('196.47.247.98', 54697) indicated completion
2025-03-12 16:08:49,347 - DEBUG - Closed connection to ('196.47.247.98', 54697)
2025-03-12 16:08:50,381 - INFO - Accepted new connection from ('196.47.247.98', 54698)
2025-03-12 16:08:50,383 - DEBUG - Starting connection handler for ('196.47.247.98', 54698)
2025-03-12 16:08:50,383 - DEBUG - Received request: ['GET_CHUNK_COUNT', 'large_text_file.txt']
2025-03-12 16:08:50,383 - INFO - Processing request from ('196.47.247.98', 54698): GET_CHUNK_COUNT large_text_file.txt
2025-03-12 16:08:50,384 - INFO - Sent total chunks: 21
2025-03-12 16:08:50,387 - DEBUG - Received request: ['GET_CHUNK', 'large_text_file.txt', '0']
2025-03-12 16:08:50,387 - INFO - Processing request from ('196.47.247.98', 54698): GET_CHUNK large_text_file.txt
2025-03-12 16:08:50,397 - INFO - Sent chunk 0 (524288 bytes)
2025-03-12 16:08:50,414 - DEBUG - Received request: ['GET_CHUNK', 'large_text_file.txt', '1']
2025-03-12 16:08:50,414 - INFO - Processing request from ('196.47.247.98', 54698): GET_CHUNK large_text_file.txt
2025-03-12 16:08:50,419 - INFO - Sent chunk 1 (524288 bytes)
2025-03-12 16:08:50,433 - DEBUG - Received request: ['GET_CHUNK', 'large_text_file.txt', '2']
2025-03-12 16:08:50,435 - INFO - Processing request from ('196.47.247.98', 54698): GET_CHUNK large_text_file.txt
2025-03-12 16:08:50,448 - INFO - Sent chunk 2 (524288 bytes)
2025-03-12 16:08:50,456 - DEBUG - Received request: ['GET_CHUNK', 'large_text_file.txt', '3']
2025-03-12 16:08:50,461 - INFO - Processing request from ('196.47.247.98', 54698): GET_CHUNK large_text_file.txt
2025-03-12 16:08:50,470 - INFO - Sent chunk 3 (524288 bytes)
2025-03-12 16:08:50,496 - DEBUG - Received request: ['GET_CHUNK', 'large_text_file.txt', '4']
2025-03-12 16:08:50,497 - INFO - Processing request from ('196.47.247.98', 54698): GET_CHUNK large_text_file.txt
2025-03-12 16:08:50,511 - INFO - Sent chunk 4 (524288 bytes)
2025-03-12 16:08:50,519 - DEBUG - Received request: ['GET_CHUNK', 'large_text_file.txt', '5']
2025-03-12 16:08:50,520 - INFO - Processing request from ('196.47.247.98', 54698): GET_CHUNK large_text_file.txt
2025-03-12 16:08:50,530 - INFO - Sent chunk 5 (524288 bytes)
2025-03-12 16:08:50,545 - DEBUG - Received request: ['GET_CHUNK', 'large_text_file.txt', '6']
2025-03-12 16:08:50,546 - INFO - Processing request from ('196.47.247.98', 54698): GET_CHUNK large_text_file.txt
2025-03-12 16:08:50,550 - INFO - Sent chunk 6 (524288 bytes)
2025-03-12 16:08:50,567 - DEBUG - Received request: ['DONE', 'large_text_file.txt']
2025-03-12 16:08:50,569 - INFO - Processing request from ('196.47.247.98', 54698): DONE large_text_file.txt
2025-03-12 16:08:50,569 - INFO - Client ('196.47.247.98', 54698) indicated completion
2025-03-12 16:08:50,570 - DEBUG - Closed connection to ('196.47.247.98', 54698)
2025-03-12 16:08:51,293 - INFO - Accepted new connection from ('196.47.247.98', 54699)
2025-03-12 16:08:51,295 - DEBUG - Starting connection handler for ('196.47.247.98', 54699)
2025-03-12 16:08:51,295 - DEBUG - Received request: ['GET_CHUNK_COUNT', 'large_text_file.txt']
2025-03-12 16:08:51,295 - INFO - Processing request from ('196.47.247.98', 54699): GET_CHUNK_COUNT large_text_file.txt
2025-03-12 16:08:51,298 - INFO - Sent total chunks: 21
2025-03-12 16:08:51,302 - DEBUG - Received request: ['GET_CHUNK', 'large_text_file.txt', '0']
2025-03-12 16:08:51,303 - INFO - Processing request from ('196.47.247.98', 54699): GET_CHUNK large_text_file.txt
2025-03-12 16:08:51,314 - INFO - Sent chunk 0 (524288 bytes)
2025-03-12 16:08:51,331 - DEBUG - Received request: ['GET_CHUNK', 'large_text_file.txt', '1']
2025-03-12 16:08:51,331 - INFO - Processing request from ('196.47.247.98', 54699): GET_CHUNK large_text_file.txt
2025-03-12 16:08:51,336 - INFO - Sent chunk 1 (524288 bytes)
2025-03-12 16:08:51,351 - DEBUG - Received request: ['GET_CHUNK', 'large_text_file.txt', '2']
2025-03-12 16:08:51,352 - INFO - Processing request from ('196.47.247.98', 54699): GET_CHUNK large_text_file.txt
2025-03-12 16:08:51,362 - INFO - Sent chunk 2 (524288 bytes)
2025-03-12 16:08:51,376 - DEBUG - Received request: ['GET_CHUNK', 'large_text_file.txt', '3']
2025-03-12 16:08:51,378 - INFO - Processing request from ('196.47.247.98', 54699): GET_CHUNK large_text_file.txt
2025-03-12 16:08:51,383 - INFO - Sent chunk 3 (524288 bytes)
2025-03-12 16:08:51,399 - DEBUG - Received request: ['GET_CHUNK', 'large_text_file.txt', '4']
2025-03-12 16:08:51,399 - INFO - Processing request from ('196.47.247.98', 54699): GET_CHUNK large_text_file.txt
2025-03-12 16:08:51,404 - INFO - Sent chunk 4 (524288 bytes)
2025-03-12 16:08:51,420 - DEBUG - Received request: ['GET_CHUNK', 'large_text_file.txt', '5']
2025-03-12 16:08:51,420 - INFO - Processing request from ('196.47.247.98', 54699): GET_CHUNK large_text_file.txt
2025-03-12 16:08:51,429 - INFO - Sent chunk 5 (524288 bytes)
2025-03-12 16:08:51,445 - DEBUG - Received request: ['GET_CHUNK', 'large_text_file.txt', '6']
2025-03-12 16:08:51,445 - INFO - Processing request from ('196.47.247.98', 54699): GET_CHUNK large_text_file.txt
2025-03-12 16:08:51,450 - INFO - Sent chunk 6 (524288 bytes)
2025-03-12 16:08:51,465 - DEBUG - Received request: ['DONE', 'large_text_file.txt']
2025-03-12 16:08:51,466 - INFO - Processing request from ('196.47.247.98', 54699): DONE large_text_file.txt
2025-03-12 16:08:51,466 - INFO - Client ('196.47.247.98', 54699) indicated completion
2025-03-12 16:08:51,470 - DEBUG - Closed connection to ('196.47.247.98', 54699)
2025-03-12 16:08:52,898 - INFO - Accepted new connection from ('196.47.247.98', 54700)
2025-03-12 16:08:52,900 - DEBUG - Starting connection handler for ('196.47.247.98', 54700)
2025-03-12 16:08:52,900 - DEBUG - Received request: ['GET_CHUNK_COUNT', 'large_text_file.txt']
2025-03-12 16:08:52,900 - INFO - Processing request from ('196.47.247.98', 54700): GET_CHUNK_COUNT large_text_file.txt
2025-03-12 16:08:52,901 - INFO - Sent total chunks: 21
2025-03-12 16:08:52,905 - DEBUG - Received request: ['GET_CHUNK', 'large_text_file.txt', '0']
2025-03-12 16:08:52,905 - INFO - Processing request from ('196.47.247.98', 54700): GET_CHUNK large_text_file.txt
2025-03-12 16:08:52,914 - INFO - Sent chunk 0 (524288 bytes)
2025-03-12 16:08:52,928 - DEBUG - Received request: ['GET_CHUNK', 'large_text_file.txt', '1']
2025-03-12 16:08:52,929 - INFO - Processing request from ('196.47.247.98', 54700): GET_CHUNK large_text_file.txt
2025-03-12 16:08:52,949 - INFO - Sent chunk 1 (524288 bytes)
2025-03-12 16:08:52,959 - DEBUG - Received request: ['GET_CHUNK', 'large_text_file.txt', '2']
2025-03-12 16:08:52,960 - INFO - Processing request from ('196.47.247.98', 54700): GET_CHUNK large_text_file.txt
2025-03-12 16:08:52,964 - INFO - Sent chunk 2 (524288 bytes)
2025-03-12 16:08:52,986 - DEBUG - Received request: ['GET_CHUNK', 'large_text_file.txt', '3']
2025-03-12 16:08:52,986 - INFO - Processing request from ('196.47.247.98', 54700): GET_CHUNK large_text_file.txt
2025-03-12 16:08:52,996 - INFO - Sent chunk 3 (524288 bytes)
2025-03-12 16:08:53,011 - DEBUG - Received request: ['GET_CHUNK', 'large_text_file.txt', '4']
2025-03-12 16:08:53,011 - INFO - Processing request from ('196.47.247.98', 54700): GET_CHUNK large_text_file.txt
2025-03-12 16:08:53,017 - INFO - Sent chunk 4 (524288 bytes)
2025-03-12 16:08:53,032 - DEBUG - Received request: ['GET_CHUNK', 'large_text_file.txt', '5']
2025-03-12 16:08:53,032 - INFO - Processing request from ('196.47.247.98', 54700): GET_CHUNK large_text_file.txt
2025-03-12 16:08:53,037 - INFO - Sent chunk 5 (524288 bytes)
2025-03-12 16:08:53,050 - DEBUG - Received request: ['GET_CHUNK', 'large_text_file.txt', '6']
2025-03-12 16:08:53,050 - INFO - Processing request from ('196.47.247.98', 54700): GET_CHUNK large_text_file.txt
2025-03-12 16:08:53,055 - INFO - Sent chunk 6 (524288 bytes)
2025-03-12 16:08:53,070 - DEBUG - Received request: ['DONE', 'large_text_file.txt']
2025-03-12 16:08:53,087 - INFO - Processing request from ('196.47.247.98', 54700): DONE large_text_file.txt
2025-03-12 16:08:53,088 - INFO - Client ('196.47.247.98', 54700) indicated completion
2025-03-12 16:08:53,089 - DEBUG - Closed connection to ('196.47.247.98', 54700)
2025-03-12 16:08:53,811 - INFO - Accepted new connection from ('196.47.247.98', 54701)
2025-03-12 16:08:53,812 - DEBUG - Starting connection handler for ('196.47.247.98', 54701)
2025-03-12 16:08:53,813 - DEBUG - Received request: ['GET_CHUNK_COUNT', 'large_text_file.txt']
2025-03-12 16:08:53,814 - INFO - Processing request from ('196.47.247.98', 54701): GET_CHUNK_COUNT large_text_file.txt
2025-03-12 16:08:53,814 - INFO - Sent total chunks: 21
2025-03-12 16:08:53,817 - DEBUG - Received request: ['GET_CHUNK', 'large_text_file.txt', '0']
2025-03-12 16:08:53,817 - INFO - Processing request from ('196.47.247.98', 54701): GET_CHUNK large_text_file.txt
2025-03-12 16:08:53,821 - INFO - Sent chunk 0 (524288 bytes)
2025-03-12 16:08:53,829 - DEBUG - Received request: ['GET_CHUNK', 'large_text_file.txt', '1']
2025-03-12 16:08:53,830 - INFO - Processing request from ('196.47.247.98', 54701): GET_CHUNK large_text_file.txt
2025-03-12 16:08:53,834 - INFO - Sent chunk 1 (524288 bytes)
2025-03-12 16:08:53,836 - DEBUG - Received request: ['GET_CHUNK', 'large_text_file.txt', '2']
2025-03-12 16:08:53,837 - INFO - Processing request from ('196.47.247.98', 54701): GET_CHUNK large_text_file.txt
2025-03-12 16:08:53,844 - INFO - Sent chunk 2 (524288 bytes)
2025-03-12 16:08:53,849 - DEBUG - Received request: ['GET_CHUNK', 'large_text_file.txt', '3']
2025-03-12 16:08:53,849 - INFO - Processing request from ('196.47.247.98', 54701): GET_CHUNK large_text_file.txt
2025-03-12 16:08:53,853 - INFO - Sent chunk 3 (524288 bytes)
2025-03-12 16:08:53,861 - DEBUG - Received request: ['GET_CHUNK', 'large_text_file.txt', '4']
2025-03-12 16:08:53,862 - INFO - Processing request from ('196.47.247.98', 54701): GET_CHUNK large_text_file.txt
2025-03-12 16:08:53,866 - INFO - Sent chunk 4 (524288 bytes)
2025-03-12 16:08:53,868 - DEBUG - Received request: ['GET_CHUNK', 'large_text_file.txt', '5']
2025-03-12 16:08:53,869 - INFO - Processing request from ('196.47.247.98', 54701): GET_CHUNK large_text_file.txt
2025-03-12 16:08:53,874 - INFO - Sent chunk 5 (524288 bytes)
2025-03-12 16:08:53,882 - DEBUG - Received request: ['GET_CHUNK', 'large_text_file.txt', '6']
2025-03-12 16:08:53,882 - INFO - Processing request from ('196.47.247.98', 54701): GET_CHUNK large_text_file.txt
2025-03-12 16:08:53,886 - INFO - Sent chunk 6 (524288 bytes)
2025-03-12 16:08:53,889 - DEBUG - Received request: ['DONE', 'large_text_file.txt']
2025-03-12 16:08:53,895 - INFO - Processing request from ('196.47.247.98', 54701): DONE large_text_file.txt
2025-03-12 16:08:53,895 - INFO - Client ('196.47.247.98', 54701) indicated completion
2025-03-12 16:08:53,895 - DEBUG - Closed connection to ('196.47.247.98', 54701)
2025-03-12 16:08:54,755 - INFO - Accepted new connection from ('196.47.247.98', 54702)
2025-03-12 16:08:54,761 - DEBUG - Starting connection handler for ('196.47.247.98', 54702)
2025-03-12 16:08:54,761 - DEBUG - Received request: ['GET_CHUNK_COUNT', 'large_text_file.txt']
2025-03-12 16:08:54,762 - INFO - Processing request from ('196.47.247.98', 54702): GET_CHUNK_COUNT large_text_file.txt
2025-03-12 16:08:54,762 - INFO - Sent total chunks: 21
2025-03-12 16:08:54,765 - DEBUG - Received request: ['GET_CHUNK', 'large_text_file.txt', '0']
2025-03-12 16:08:54,765 - INFO - Processing request from ('196.47.247.98', 54702): GET_CHUNK large_text_file.txt
2025-03-12 16:08:54,771 - INFO - Sent chunk 0 (524288 bytes)
2025-03-12 16:08:54,783 - DEBUG - Received request: ['GET_CHUNK', 'large_text_file.txt', '1']
2025-03-12 16:08:54,784 - INFO - Processing request from ('196.47.247.98', 54702): GET_CHUNK large_text_file.txt
2025-03-12 16:08:54,788 - INFO - Sent chunk 1 (524288 bytes)
2025-03-12 16:08:54,803 - DEBUG - Received request: ['GET_CHUNK', 'large_text_file.txt', '2']
2025-03-12 16:08:54,803 - INFO - Processing request from ('196.47.247.98', 54702): GET_CHUNK large_text_file.txt
2025-03-12 16:08:54,813 - INFO - Sent chunk 2 (524288 bytes)
2025-03-12 16:08:54,828 - DEBUG - Received request: ['GET_CHUNK', 'large_text_file.txt', '3']
2025-03-12 16:08:54,828 - INFO - Processing request from ('196.47.247.98', 54702): GET_CHUNK large_text_file.txt
2025-03-12 16:08:54,832 - INFO - Sent chunk 3 (524288 bytes)
2025-03-12 16:08:54,851 - DEBUG - Received request: ['GET_CHUNK', 'large_text_file.txt', '4']
2025-03-12 16:08:54,851 - INFO - Processing request from ('196.47.247.98', 54702): GET_CHUNK large_text_file.txt
2025-03-12 16:08:54,855 - INFO - Sent chunk 4 (524288 bytes)
2025-03-12 16:08:54,870 - DEBUG - Received request: ['GET_CHUNK', 'large_text_file.txt', '5']
2025-03-12 16:08:54,870 - INFO - Processing request from ('196.47.247.98', 54702): GET_CHUNK large_text_file.txt
2025-03-12 16:08:54,879 - INFO - Sent chunk 5 (524288 bytes)
2025-03-12 16:08:54,896 - DEBUG - Received request: ['GET_CHUNK', 'large_text_file.txt', '6']
2025-03-12 16:08:54,896 - INFO - Processing request from ('196.47.247.98', 54702): GET_CHUNK large_text_file.txt
2025-03-12 16:08:54,901 - INFO - Sent chunk 6 (524288 bytes)
2025-03-12 16:08:54,916 - DEBUG - Received request: ['DONE', 'large_text_file.txt']
2025-03-12 16:08:54,917 - INFO - Processing request from ('196.47.247.98', 54702): DONE large_text_file.txt
2025-03-12 16:08:54,920 - INFO - Client ('196.47.247.98', 54702) indicated completion
2025-03-12 16:08:54,921 - DEBUG - Closed connection to ('196.47.247.98', 54702)
2025-03-12 16:08:56,044 - INFO - Accepted new connection from ('196.47.247.98', 54703)
2025-03-12 16:08:56,045 - DEBUG - Starting connection handler for ('196.47.247.98', 54703)
2025-03-12 16:08:56,046 - DEBUG - Received request: ['GET_CHUNK_COUNT', 'large_text_file.txt']
2025-03-12 16:08:56,046 - INFO - Processing request from ('196.47.247.98', 54703): GET_CHUNK_COUNT large_text_file.txt
2025-03-12 16:08:56,046 - INFO - Sent total chunks: 21
2025-03-12 16:08:56,050 - DEBUG - Received request: ['GET_CHUNK', 'large_text_file.txt', '0']
2025-03-12 16:08:56,050 - INFO - Processing request from ('196.47.247.98', 54703): GET_CHUNK large_text_file.txt
2025-03-12 16:08:56,054 - INFO - Sent chunk 0 (524288 bytes)
2025-03-12 16:08:56,069 - DEBUG - Received request: ['GET_CHUNK', 'large_text_file.txt', '1']
2025-03-12 16:08:56,070 - INFO - Processing request from ('196.47.247.98', 54703): GET_CHUNK large_text_file.txt
2025-03-12 16:08:56,079 - INFO - Sent chunk 1 (524288 bytes)
2025-03-12 16:08:56,095 - DEBUG - Received request: ['GET_CHUNK', 'large_text_file.txt', '2']
2025-03-12 16:08:56,096 - INFO - Processing request from ('196.47.247.98', 54703): GET_CHUNK large_text_file.txt
2025-03-12 16:08:56,100 - INFO - Sent chunk 2 (524288 bytes)
2025-03-12 16:08:56,115 - DEBUG - Received request: ['GET_CHUNK', 'large_text_file.txt', '3']
2025-03-12 16:08:56,116 - INFO - Processing request from ('196.47.247.98', 54703): GET_CHUNK large_text_file.txt
2025-03-12 16:08:56,119 - INFO - Sent chunk 3 (524288 bytes)
2025-03-12 16:08:56,133 - DEBUG - Received request: ['GET_CHUNK', 'large_text_file.txt', '4']
2025-03-12 16:08:56,133 - INFO - Processing request from ('196.47.247.98', 54703): GET_CHUNK large_text_file.txt
2025-03-12 16:08:56,138 - INFO - Sent chunk 4 (524288 bytes)
2025-03-12 16:08:56,153 - DEBUG - Received request: ['GET_CHUNK', 'large_text_file.txt', '5']
2025-03-12 16:08:56,153 - INFO - Processing request from ('196.47.247.98', 54703): GET_CHUNK large_text_file.txt
2025-03-12 16:08:56,161 - INFO - Sent chunk 5 (524288 bytes)
2025-03-12 16:08:56,183 - DEBUG - Received request: ['GET_CHUNK', 'large_text_file.txt', '6']
2025-03-12 16:08:56,184 - INFO - Processing request from ('196.47.247.98', 54703): GET_CHUNK large_text_file.txt
2025-03-12 16:08:56,187 - INFO - Sent chunk 6 (524288 bytes)
2025-03-12 16:08:56,204 - DEBUG - Received request: ['DONE', 'large_text_file.txt']
2025-03-12 16:08:56,205 - INFO - Processing request from ('196.47.247.98', 54703): DONE large_text_file.txt
2025-03-12 16:08:56,209 - INFO - Client ('196.47.247.98', 54703) indicated completion
2025-03-12 16:08:56,211 - DEBUG - Closed connection to ('196.47.247.98', 54703)
2025-03-12 16:08:58,446 - INFO - Accepted new connection from ('196.47.247.98', 54704)
2025-03-12 16:08:58,448 - DEBUG - Starting connection handler for ('196.47.247.98', 54704)
2025-03-12 16:08:58,448 - DEBUG - Received request: ['GET_CHUNK_COUNT', 'large_text_file.txt']
2025-03-12 16:08:58,449 - INFO - Processing request from ('196.47.247.98', 54704): GET_CHUNK_COUNT large_text_file.txt
2025-03-12 16:08:58,449 - INFO - Sent total chunks: 21
2025-03-12 16:08:58,452 - DEBUG - Received request: ['GET_CHUNK', 'large_text_file.txt', '0']
2025-03-12 16:08:58,452 - INFO - Processing request from ('196.47.247.98', 54704): GET_CHUNK large_text_file.txt
2025-03-12 16:08:58,461 - INFO - Sent chunk 0 (524288 bytes)
2025-03-12 16:08:58,773 - DEBUG - Received request: ['GET_CHUNK', 'large_text_file.txt', '1']
2025-03-12 16:08:58,777 - INFO - Processing request from ('196.47.247.98', 54704): GET_CHUNK large_text_file.txt
2025-03-12 16:08:58,787 - INFO - Sent chunk 1 (524288 bytes)
2025-03-12 16:08:58,800 - DEBUG - Received request: ['GET_CHUNK', 'large_text_file.txt', '2']
2025-03-12 16:08:58,802 - INFO - Processing request from ('196.47.247.98', 54704): GET_CHUNK large_text_file.txt
2025-03-12 16:08:58,817 - INFO - Sent chunk 2 (524288 bytes)
2025-03-12 16:08:58,821 - DEBUG - Received request: ['GET_CHUNK', 'large_text_file.txt', '3']
2025-03-12 16:08:58,821 - INFO - Processing request from ('196.47.247.98', 54704): GET_CHUNK large_text_file.txt
2025-03-12 16:08:58,830 - INFO - Sent chunk 3 (524288 bytes)
2025-03-12 16:08:58,834 - DEBUG - Received request: ['GET_CHUNK', 'large_text_file.txt', '4']
2025-03-12 16:08:58,834 - INFO - Processing request from ('196.47.247.98', 54704): GET_CHUNK large_text_file.txt
2025-03-12 16:08:58,838 - INFO - Sent chunk 4 (524288 bytes)
2025-03-12 16:08:58,846 - DEBUG - Received request: ['GET_CHUNK', 'large_text_file.txt', '5']
2025-03-12 16:08:58,847 - INFO - Processing request from ('196.47.247.98', 54704): GET_CHUNK large_text_file.txt
2025-03-12 16:08:58,850 - INFO - Sent chunk 5 (524288 bytes)
2025-03-12 16:08:58,852 - DEBUG - Received request: ['GET_CHUNK', 'large_text_file.txt', '6']
2025-03-12 16:08:58,853 - INFO - Processing request from ('196.47.247.98', 54704): GET_CHUNK large_text_file.txt
2025-03-12 16:08:58,861 - INFO - Sent chunk 6 (524288 bytes)
2025-03-12 16:08:58,878 - DEBUG - Received request: ['DONE', 'large_text_file.txt']
2025-03-12 16:08:58,879 - INFO - Processing request from ('196.47.247.98', 54704): DONE large_text_file.txt
2025-03-12 16:08:58,880 - INFO - Client ('196.47.247.98', 54704) indicated completion
2025-03-12 16:08:58,881 - DEBUG - Closed connection to ('196.47.247.98', 54704)
2025-03-12 16:09:02,271 - INFO - Accepted new connection from ('196.47.247.98', 54707)
2025-03-12 16:09:02,276 - DEBUG - Starting connection handler for ('196.47.247.98', 54707)
2025-03-12 16:09:02,276 - DEBUG - Received request: ['GET_CHUNK_COUNT', 'large_text_file.txt']
2025-03-12 16:09:02,278 - INFO - Processing request from ('196.47.247.98', 54707): GET_CHUNK_COUNT large_text_file.txt
2025-03-12 16:09:02,278 - INFO - Sent total chunks: 21
2025-03-12 16:09:02,282 - DEBUG - Received request: ['GET_CHUNK', 'large_text_file.txt', '0']
2025-03-12 16:09:02,282 - INFO - Processing request from ('196.47.247.98', 54707): GET_CHUNK large_text_file.txt
2025-03-12 16:09:02,286 - INFO - Sent chunk 0 (524288 bytes)
2025-03-12 16:09:02,301 - DEBUG - Received request: ['GET_CHUNK', 'large_text_file.txt', '1']
2025-03-12 16:09:02,301 - INFO - Processing request from ('196.47.247.98', 54707): GET_CHUNK large_text_file.txt
2025-03-12 16:09:02,309 - INFO - Sent chunk 1 (524288 bytes)
2025-03-12 16:09:02,320 - DEBUG - Received request: ['GET_CHUNK', 'large_text_file.txt', '2']
2025-03-12 16:09:02,320 - INFO - Processing request from ('196.47.247.98', 54707): GET_CHUNK large_text_file.txt
2025-03-12 16:09:02,331 - INFO - Sent chunk 2 (524288 bytes)
2025-03-12 16:09:02,352 - DEBUG - Received request: ['GET_CHUNK', 'large_text_file.txt', '3']
2025-03-12 16:09:02,353 - INFO - Processing request from ('196.47.247.98', 54707): GET_CHUNK large_text_file.txt
2025-03-12 16:09:02,364 - INFO - Sent chunk 3 (524288 bytes)
2025-03-12 16:09:02,379 - DEBUG - Received request: ['GET_CHUNK', 'large_text_file.txt', '4']
2025-03-12 16:09:02,380 - INFO - Processing request from ('196.47.247.98', 54707): GET_CHUNK large_text_file.txt
2025-03-12 16:09:02,384 - INFO - Sent chunk 4 (524288 bytes)
2025-03-12 16:09:02,401 - DEBUG - Received request: ['GET_CHUNK', 'large_text_file.txt', '5']
2025-03-12 16:09:02,401 - INFO - Processing request from ('196.47.247.98', 54707): GET_CHUNK large_text_file.txt
2025-03-12 16:09:02,406 - INFO - Sent chunk 5 (524288 bytes)
2025-03-12 16:09:02,425 - DEBUG - Received request: ['GET_CHUNK', 'large_text_file.txt', '6']
2025-03-12 16:09:02,426 - INFO - Processing request from ('196.47.247.98', 54707): GET_CHUNK large_text_file.txt
2025-03-12 16:09:02,430 - INFO - Sent chunk 6 (524288 bytes)
2025-03-12 16:09:02,447 - DEBUG - Received request: ['DONE', 'large_text_file.txt']
2025-03-12 16:09:02,450 - INFO - Processing request from ('196.47.247.98', 54707): DONE large_text_file.txt
2025-03-12 16:09:02,450 - INFO - Client ('196.47.247.98', 54707) indicated completion
2025-03-12 16:09:02,450 - DEBUG - Closed connection to ('196.47.247.98', 54707)
2025-03-12 16:09:03,627 - INFO - Accepted new connection from ('196.47.247.98', 54708)
2025-03-12 16:09:03,628 - DEBUG - Starting connection handler for ('196.47.247.98', 54708)
2025-03-12 16:09:03,629 - DEBUG - Received request: ['GET_CHUNK_COUNT', 'large_text_file.txt']
2025-03-12 16:09:03,629 - INFO - Processing request from ('196.47.247.98', 54708): GET_CHUNK_COUNT large_text_file.txt
2025-03-12 16:09:03,629 - INFO - Sent total chunks: 21
2025-03-12 16:09:03,661 - DEBUG - Received request: ['GET_CHUNK', 'large_text_file.txt', '0']
2025-03-12 16:09:03,663 - INFO - Processing request from ('196.47.247.98', 54708): GET_CHUNK large_text_file.txt
2025-03-12 16:09:03,667 - INFO - Sent chunk 0 (524288 bytes)
2025-03-12 16:09:03,683 - DEBUG - Received request: ['GET_CHUNK', 'large_text_file.txt', '1']
2025-03-12 16:09:03,683 - INFO - Processing request from ('196.47.247.98', 54708): GET_CHUNK large_text_file.txt
2025-03-12 16:09:03,687 - INFO - Sent chunk 1 (524288 bytes)
2025-03-12 16:09:03,703 - DEBUG - Received request: ['GET_CHUNK', 'large_text_file.txt', '2']
2025-03-12 16:09:03,703 - INFO - Processing request from ('196.47.247.98', 54708): GET_CHUNK large_text_file.txt
2025-03-12 16:09:03,713 - INFO - Sent chunk 2 (524288 bytes)
2025-03-12 16:09:03,727 - DEBUG - Received request: ['GET_CHUNK', 'large_text_file.txt', '3']
2025-03-12 16:09:03,728 - INFO - Processing request from ('196.47.247.98', 54708): GET_CHUNK large_text_file.txt
2025-03-12 16:09:03,734 - INFO - Sent chunk 3 (524288 bytes)
2025-03-12 16:09:03,751 - DEBUG - Received request: ['GET_CHUNK', 'large_text_file.txt', '4']
2025-03-12 16:09:03,752 - INFO - Processing request from ('196.47.247.98', 54708): GET_CHUNK large_text_file.txt
2025-03-12 16:09:03,756 - INFO - Sent chunk 4 (524288 bytes)
2025-03-12 16:09:03,780 - DEBUG - Received request: ['GET_CHUNK', 'large_text_file.txt', '5']
2025-03-12 16:09:03,781 - INFO - Processing request from ('196.47.247.98', 54708): GET_CHUNK large_text_file.txt
2025-03-12 16:09:03,785 - INFO - Sent chunk 5 (524288 bytes)
2025-03-12 16:09:03,803 - DEBUG - Received request: ['GET_CHUNK', 'large_text_file.txt', '6']
2025-03-12 16:09:03,803 - INFO - Processing request from ('196.47.247.98', 54708): GET_CHUNK large_text_file.txt
2025-03-12 16:09:03,816 - INFO - Sent chunk 6 (524288 bytes)
2025-03-12 16:09:03,829 - DEBUG - Received request: ['DONE', 'large_text_file.txt']
2025-03-12 16:09:03,832 - INFO - Processing request from ('196.47.247.98', 54708): DONE large_text_file.txt
2025-03-12 16:09:03,833 - INFO - Client ('196.47.247.98', 54708) indicated completion
2025-03-12 16:09:03,833 - DEBUG - Closed connection to ('196.47.247.98', 54708)
2025-03-12 16:09:05,249 - INFO - Accepted new connection from ('196.47.247.98', 54709)
2025-03-12 16:09:05,250 - DEBUG - Starting connection handler for ('196.47.247.98', 54709)
2025-03-12 16:09:05,251 - DEBUG - Received request: ['GET_CHUNK_COUNT', 'large_text_file.txt']
2025-03-12 16:09:05,251 - INFO - Processing request from ('196.47.247.98', 54709): GET_CHUNK_COUNT large_text_file.txt
2025-03-12 16:09:05,251 - INFO - Sent total chunks: 21
2025-03-12 16:09:05,335 - DEBUG - Received request: ['GET_CHUNK', 'large_text_file.txt', '0']
2025-03-12 16:09:05,341 - INFO - Processing request from ('196.47.247.98', 54709): GET_CHUNK large_text_file.txt
2025-03-12 16:09:05,351 - INFO - Sent chunk 0 (524288 bytes)
2025-03-12 16:09:05,356 - DEBUG - Received request: ['GET_CHUNK', 'large_text_file.txt', '1']
2025-03-12 16:09:05,359 - INFO - Processing request from ('196.47.247.98', 54709): GET_CHUNK large_text_file.txt
2025-03-12 16:09:05,364 - INFO - Sent chunk 1 (524288 bytes)
2025-03-12 16:09:05,367 - DEBUG - Received request: ['GET_CHUNK', 'large_text_file.txt', '2']
2025-03-12 16:09:05,367 - INFO - Processing request from ('196.47.247.98', 54709): GET_CHUNK large_text_file.txt
2025-03-12 16:09:05,374 - INFO - Sent chunk 2 (524288 bytes)
2025-03-12 16:09:05,379 - DEBUG - Received request: ['GET_CHUNK', 'large_text_file.txt', '3']
2025-03-12 16:09:05,380 - INFO - Processing request from ('196.47.247.98', 54709): GET_CHUNK large_text_file.txt
2025-03-12 16:09:05,384 - INFO - Sent chunk 3 (524288 bytes)
2025-03-12 16:09:05,388 - DEBUG - Received request: ['GET_CHUNK', 'large_text_file.txt', '4']
2025-03-12 16:09:05,394 - INFO - Processing request from ('196.47.247.98', 54709): GET_CHUNK large_text_file.txt
2025-03-12 16:09:05,398 - INFO - Sent chunk 4 (524288 bytes)
2025-03-12 16:09:05,402 - DEBUG - Received request: ['GET_CHUNK', 'large_text_file.txt', '5']
2025-03-12 16:09:05,403 - INFO - Processing request from ('196.47.247.98', 54709): GET_CHUNK large_text_file.txt
2025-03-12 16:09:05,411 - INFO - Sent chunk 5 (524288 bytes)
2025-03-12 16:09:05,418 - DEBUG - Received request: ['GET_CHUNK', 'large_text_file.txt', '6']
2025-03-12 16:09:05,418 - INFO - Processing request from ('196.47.247.98', 54709): GET_CHUNK large_text_file.txt
2025-03-12 16:09:05,428 - INFO - Sent chunk 6 (524288 bytes)
2025-03-12 16:09:05,432 - DEBUG - Received request: ['DONE', 'large_text_file.txt']
2025-03-12 16:09:05,432 - INFO - Processing request from ('196.47.247.98', 54709): DONE large_text_file.txt
2025-03-12 16:09:05,432 - INFO - Client ('196.47.247.98', 54709) indicated completion
2025-03-12 16:09:05,433 - DEBUG - Closed connection to ('196.47.247.98', 54709)
2025-03-12 16:09:10,149 - INFO - Accepted new connection from ('196.47.247.98', 54710)
2025-03-12 16:09:10,150 - DEBUG - Starting connection handler for ('196.47.247.98', 54710)
2025-03-12 16:09:10,151 - DEBUG - Received request: ['GET_CHUNK_COUNT', 'large_text_file.txt']
2025-03-12 16:09:10,151 - INFO - Processing request from ('196.47.247.98', 54710): GET_CHUNK_COUNT large_text_file.txt
2025-03-12 16:09:10,152 - INFO - Sent total chunks: 21
2025-03-12 16:09:10,160 - DEBUG - Received request: ['GET_CHUNK', 'large_text_file.txt', '0']
2025-03-12 16:09:10,161 - INFO - Processing request from ('196.47.247.98', 54710): GET_CHUNK large_text_file.txt
2025-03-12 16:09:10,476 - INFO - Sent chunk 0 (524288 bytes)
2025-03-12 16:09:10,484 - DEBUG - Received request: ['GET_CHUNK', 'large_text_file.txt', '1']
2025-03-12 16:09:10,485 - INFO - Processing request from ('196.47.247.98', 54710): GET_CHUNK large_text_file.txt
2025-03-12 16:09:10,499 - INFO - Sent chunk 1 (524288 bytes)
2025-03-12 16:09:10,513 - DEBUG - Received request: ['GET_CHUNK', 'large_text_file.txt', '2']
2025-03-12 16:09:10,516 - INFO - Processing request from ('196.47.247.98', 54710): GET_CHUNK large_text_file.txt
2025-03-12 16:09:10,524 - INFO - Sent chunk 2 (524288 bytes)
2025-03-12 16:09:10,530 - DEBUG - Received request: ['GET_CHUNK', 'large_text_file.txt', '3']
2025-03-12 16:09:10,531 - INFO - Processing request from ('196.47.247.98', 54710): GET_CHUNK large_text_file.txt
2025-03-12 16:09:10,534 - INFO - Sent chunk 3 (524288 bytes)
2025-03-12 16:09:10,544 - DEBUG - Received request: ['GET_CHUNK', 'large_text_file.txt', '4']
2025-03-12 16:09:10,544 - INFO - Processing request from ('196.47.247.98', 54710): GET_CHUNK large_text_file.txt
2025-03-12 16:09:10,548 - INFO - Sent chunk 4 (524288 bytes)
2025-03-12 16:09:10,550 - DEBUG - Received request: ['GET_CHUNK', 'large_text_file.txt', '5']
2025-03-12 16:09:10,552 - INFO - Processing request from ('196.47.247.98', 54710): GET_CHUNK large_text_file.txt
2025-03-12 16:09:10,562 - INFO - Sent chunk 5 (524288 bytes)
2025-03-12 16:09:10,564 - DEBUG - Received request: ['GET_CHUNK', 'large_text_file.txt', '6']
2025-03-12 16:09:10,564 - INFO - Processing request from ('196.47.247.98', 54710): GET_CHUNK large_text_file.txt
2025-03-12 16:09:10,568 - INFO - Sent chunk 6 (524288 bytes)
2025-03-12 16:09:10,571 - DEBUG - Received request: ['DONE', 'large_text_file.txt']
2025-03-12 16:09:10,577 - INFO - Processing request from ('196.47.247.98', 54710): DONE large_text_file.txt
2025-03-12 16:09:10,578 - INFO - Client ('196.47.247.98', 54710) indicated completion
2025-03-12 16:09:10,583 - DEBUG - Closed connection to ('196.47.247.98', 54710)
2025-03-12 16:09:52,632 - INFO - Seeder stopped.
2025-03-12 16:09:53,944 - INFO - Binding TCP socket to 196.47.247.98:7000
2025-03-12 16:09:53,946 - INFO - Registered with tracker for file: large_text_file.txt
2025-03-12 16:09:53,949 - INFO - Sent chunk count to tracker: 21
2025-03-12 16:09:53,951 - INFO - Seeder listening on 196.47.247.98:7000
2025-03-12 16:10:02,294 - INFO - Accepted new connection from ('196.47.247.98', 54713)
2025-03-12 16:10:02,296 - DEBUG - Starting connection handler for ('196.47.247.98', 54713)
2025-03-12 16:10:02,296 - DEBUG - Received request: ['GET_CHUNK_COUNT', 'large_text_file.txt']
2025-03-12 16:10:02,297 - INFO - Processing request from ('196.47.247.98', 54713): GET_CHUNK_COUNT large_text_file.txt
2025-03-12 16:10:02,297 - INFO - Sent total chunks: 21
2025-03-12 16:10:02,300 - DEBUG - Received request: ['GET_CHUNK', 'large_text_file.txt', '0']
2025-03-12 16:10:02,300 - INFO - Processing request from ('196.47.247.98', 54713): GET_CHUNK large_text_file.txt
2025-03-12 16:10:02,310 - INFO - Sent chunk 0 (524288 bytes)
2025-03-12 16:10:02,326 - DEBUG - Received request: ['GET_CHUNK', 'large_text_file.txt', '1']
2025-03-12 16:10:02,326 - INFO - Processing request from ('196.47.247.98', 54713): GET_CHUNK large_text_file.txt
2025-03-12 16:10:02,330 - INFO - Sent chunk 1 (524288 bytes)
2025-03-12 16:10:02,346 - DEBUG - Received request: ['GET_CHUNK', 'large_text_file.txt', '2']
2025-03-12 16:10:02,346 - INFO - Processing request from ('196.47.247.98', 54713): GET_CHUNK large_text_file.txt
2025-03-12 16:10:02,350 - INFO - Sent chunk 2 (524288 bytes)
2025-03-12 16:10:02,376 - DEBUG - Received request: ['GET_CHUNK', 'large_text_file.txt', '3']
2025-03-12 16:10:02,376 - INFO - Processing request from ('196.47.247.98', 54713): GET_CHUNK large_text_file.txt
2025-03-12 16:10:02,380 - INFO - Sent chunk 3 (524288 bytes)
2025-03-12 16:10:02,395 - DEBUG - Received request: ['GET_CHUNK', 'large_text_file.txt', '4']
2025-03-12 16:10:02,396 - INFO - Processing request from ('196.47.247.98', 54713): GET_CHUNK large_text_file.txt
2025-03-12 16:10:02,400 - INFO - Sent chunk 4 (524288 bytes)
2025-03-12 16:10:02,415 - DEBUG - Received request: ['GET_CHUNK', 'large_text_file.txt', '5']
2025-03-12 16:10:02,415 - INFO - Processing request from ('196.47.247.98', 54713): GET_CHUNK large_text_file.txt
2025-03-12 16:10:02,418 - INFO - Sent chunk 5 (524288 bytes)
2025-03-12 16:10:02,439 - DEBUG - Received request: ['GET_CHUNK', 'large_text_file.txt', '6']
2025-03-12 16:10:02,440 - INFO - Processing request from ('196.47.247.98', 54713): GET_CHUNK large_text_file.txt
2025-03-12 16:10:02,444 - INFO - Sent chunk 6 (524288 bytes)
2025-03-12 16:10:02,463 - DEBUG - Received request: ['DONE', 'large_text_file.txt']
2025-03-12 16:10:02,463 - INFO - Processing request from ('196.47.247.98', 54713): DONE large_text_file.txt
2025-03-12 16:10:02,464 - INFO - Client ('196.47.247.98', 54713) indicated completion
2025-03-12 16:10:02,465 - DEBUG - Closed connection to ('196.47.247.98', 54713)
2025-03-12 16:10:04,197 - INFO - Accepted new connection from ('196.47.247.98', 54714)
2025-03-12 16:10:04,199 - DEBUG - Starting connection handler for ('196.47.247.98', 54714)
2025-03-12 16:10:04,199 - DEBUG - Received request: ['GET_CHUNK_COUNT', 'large_text_file.txt']
2025-03-12 16:10:04,199 - INFO - Processing request from ('196.47.247.98', 54714): GET_CHUNK_COUNT large_text_file.txt
2025-03-12 16:10:04,200 - INFO - Sent total chunks: 21
2025-03-12 16:10:04,207 - DEBUG - Received request: ['GET_CHUNK', 'large_text_file.txt', '0']
2025-03-12 16:10:04,208 - INFO - Processing request from ('196.47.247.98', 54714): GET_CHUNK large_text_file.txt
2025-03-12 16:10:04,212 - INFO - Sent chunk 0 (524288 bytes)
2025-03-12 16:10:04,228 - DEBUG - Received request: ['GET_CHUNK', 'large_text_file.txt', '1']
2025-03-12 16:10:04,229 - INFO - Processing request from ('196.47.247.98', 54714): GET_CHUNK large_text_file.txt
2025-03-12 16:10:04,233 - INFO - Sent chunk 1 (524288 bytes)
2025-03-12 16:10:04,248 - DEBUG - Received request: ['GET_CHUNK', 'large_text_file.txt', '2']
2025-03-12 16:10:04,248 - INFO - Processing request from ('196.47.247.98', 54714): GET_CHUNK large_text_file.txt
2025-03-12 16:10:04,257 - INFO - Sent chunk 2 (524288 bytes)
2025-03-12 16:10:04,268 - DEBUG - Received request: ['GET_CHUNK', 'large_text_file.txt', '3']
2025-03-12 16:10:04,273 - INFO - Processing request from ('196.47.247.98', 54714): GET_CHUNK large_text_file.txt
2025-03-12 16:10:04,277 - INFO - Sent chunk 3 (524288 bytes)
2025-03-12 16:10:04,291 - DEBUG - Received request: ['GET_CHUNK', 'large_text_file.txt', '4']
2025-03-12 16:10:04,292 - INFO - Processing request from ('196.47.247.98', 54714): GET_CHUNK large_text_file.txt
2025-03-12 16:10:04,599 - INFO - Sent chunk 4 (524288 bytes)
2025-03-12 16:10:04,618 - DEBUG - Received request: ['GET_CHUNK', 'large_text_file.txt', '5']
2025-03-12 16:10:04,621 - INFO - Processing request from ('196.47.247.98', 54714): GET_CHUNK large_text_file.txt
2025-03-12 16:10:04,626 - INFO - Sent chunk 5 (524288 bytes)
2025-03-12 16:10:04,645 - DEBUG - Received request: ['GET_CHUNK', 'large_text_file.txt', '6']
2025-03-12 16:10:04,646 - INFO - Processing request from ('196.47.247.98', 54714): GET_CHUNK large_text_file.txt
2025-03-12 16:10:04,649 - INFO - Sent chunk 6 (524288 bytes)
2025-03-12 16:10:04,666 - DEBUG - Received request: ['DONE', 'large_text_file.txt']
2025-03-12 16:10:04,667 - INFO - Processing request from ('196.47.247.98', 54714): DONE large_text_file.txt
2025-03-12 16:10:04,678 - INFO - Client ('196.47.247.98', 54714) indicated completion
2025-03-12 16:10:04,679 - DEBUG - Closed connection to ('196.47.247.98', 54714)
2025-03-13 15:09:19,869 - INFO - Binding TCP socket to 196.47.247.55:7000
2025-03-13 15:09:19,872 - INFO - Registered with tracker for file: large_text_file.txt
2025-03-13 15:09:19,874 - INFO - Sent chunk count to tracker: 21
2025-03-13 15:09:19,874 - INFO - Seeder listening on 196.47.247.55:7000
2025-03-13 15:10:11,853 - INFO - Binding TCP socket to 196.47.247.55:7000
2025-03-13 15:10:11,853 - INFO - Registered with tracker for file: large_text_file.txt
2025-03-13 15:10:11,865 - INFO - Sent chunk count to tracker: 21
2025-03-13 15:10:11,869 - INFO - Seeder listening on 196.47.247.55:7000
=======
2025-03-13 12:30:37,871 - INFO - Binding TCP socket to 196.47.194.183:7000
2025-03-13 12:30:37,927 - INFO - File large_text_file.txt has 21 chunks
2025-03-13 12:30:37,934 - INFO - Registered with tracker for file: large_text_file.txt
2025-03-13 12:30:37,936 - INFO - Sent chunk count to tracker: 21
2025-03-13 12:30:37,942 - DEBUG - Sent heartbeat to tracker
2025-03-13 12:30:37,946 - INFO - Seeder listening on 196.47.194.183:7000
2025-03-13 12:30:37,956 - INFO - Seeder started successfully on port 7000
2025-03-13 12:31:07,970 - DEBUG - Sent heartbeat to tracker
2025-03-13 12:31:11,044 - INFO - Binding TCP socket to 196.47.194.183:7001
2025-03-13 12:31:11,045 - INFO - File large_text_file.txt has 21 chunks
2025-03-13 12:31:11,045 - INFO - Registered with tracker for file: large_text_file.txt
2025-03-13 12:31:11,047 - INFO - Sent chunk count to tracker: 21
2025-03-13 12:31:11,047 - DEBUG - Sent heartbeat to tracker
2025-03-13 12:31:11,048 - INFO - Seeder listening on 196.47.194.183:7001
2025-03-13 12:31:11,050 - INFO - Seeder started successfully on port 7001
2025-03-13 12:31:36,449 - INFO - Binding TCP socket to 196.47.194.183:7002
2025-03-13 12:31:36,450 - INFO - File large_text_file.txt has 21 chunks
2025-03-13 12:31:36,451 - INFO - Registered with tracker for file: large_text_file.txt
2025-03-13 12:31:36,451 - INFO - Sent chunk count to tracker: 21
2025-03-13 12:31:36,452 - DEBUG - Sent heartbeat to tracker
2025-03-13 12:31:36,453 - INFO - Seeder listening on 196.47.194.183:7002
2025-03-13 12:31:36,453 - INFO - Seeder started successfully on port 7002
2025-03-13 12:31:37,982 - DEBUG - Sent heartbeat to tracker
2025-03-13 12:31:41,057 - DEBUG - Sent heartbeat to tracker
2025-03-13 12:32:06,465 - DEBUG - Sent heartbeat to tracker
2025-03-13 12:32:07,985 - DEBUG - Sent heartbeat to tracker
2025-03-13 12:32:11,075 - DEBUG - Sent heartbeat to tracker
2025-03-13 12:32:36,473 - DEBUG - Sent heartbeat to tracker
2025-03-13 12:32:38,016 - DEBUG - Sent heartbeat to tracker
2025-03-13 12:32:41,083 - DEBUG - Sent heartbeat to tracker
2025-03-13 12:33:06,491 - DEBUG - Sent heartbeat to tracker
2025-03-13 12:33:08,024 - DEBUG - Sent heartbeat to tracker
2025-03-13 12:33:11,096 - DEBUG - Sent heartbeat to tracker
2025-03-13 12:33:36,498 - DEBUG - Sent heartbeat to tracker
2025-03-13 12:33:38,038 - DEBUG - Sent heartbeat to tracker
2025-03-13 12:33:41,117 - DEBUG - Sent heartbeat to tracker
2025-03-13 12:34:06,506 - DEBUG - Sent heartbeat to tracker
2025-03-13 12:34:08,074 - DEBUG - Sent heartbeat to tracker
2025-03-13 12:34:11,136 - DEBUG - Sent heartbeat to tracker
2025-03-13 12:34:36,525 - DEBUG - Sent heartbeat to tracker
2025-03-13 12:34:38,090 - DEBUG - Sent heartbeat to tracker
2025-03-13 12:34:41,152 - DEBUG - Sent heartbeat to tracker
2025-03-13 12:35:06,529 - DEBUG - Sent heartbeat to tracker
2025-03-13 12:35:08,104 - DEBUG - Sent heartbeat to tracker
2025-03-13 12:35:11,154 - DEBUG - Sent heartbeat to tracker
2025-03-13 12:35:36,536 - DEBUG - Sent heartbeat to tracker
2025-03-13 12:35:38,115 - DEBUG - Sent heartbeat to tracker
2025-03-13 12:35:41,169 - DEBUG - Sent heartbeat to tracker
2025-03-13 12:36:04,319 - INFO - Seeder stopped.
2025-03-13 12:36:07,715 - INFO - Seeder stopped.
2025-03-13 12:36:08,126 - DEBUG - Sent heartbeat to tracker
2025-03-13 12:36:13,466 - INFO - Seeder stopped.
2025-03-13 12:38:18,025 - INFO - Binding TCP socket to 196.47.194.183:7000
2025-03-13 12:38:18,026 - INFO - File large_text_file.txt has 21 chunks
2025-03-13 12:38:18,027 - INFO - Registered with tracker for file: large_text_file.txt
2025-03-13 12:38:18,027 - INFO - Sent chunk count to tracker: 21
2025-03-13 12:38:18,029 - DEBUG - Sent heartbeat to tracker
2025-03-13 12:38:18,029 - INFO - Seeder listening on 196.47.194.183:7000
2025-03-13 12:38:18,031 - INFO - Seeder started successfully on port 7000
2025-03-13 12:38:26,310 - INFO - Binding TCP socket to 196.47.194.183:7001
2025-03-13 12:38:26,311 - INFO - File large_text_file.txt has 21 chunks
2025-03-13 12:38:26,312 - INFO - Registered with tracker for file: large_text_file.txt
2025-03-13 12:38:26,313 - INFO - Sent chunk count to tracker: 21
2025-03-13 12:38:26,313 - DEBUG - Sent heartbeat to tracker
2025-03-13 12:38:26,314 - INFO - Seeder listening on 196.47.194.183:7001
2025-03-13 12:38:26,316 - INFO - Seeder started successfully on port 7001
2025-03-13 12:38:33,258 - INFO - Binding TCP socket to 196.47.194.183:7002
2025-03-13 12:38:33,258 - INFO - File large_text_file.txt has 21 chunks
2025-03-13 12:38:33,258 - INFO - Registered with tracker for file: large_text_file.txt
2025-03-13 12:38:33,259 - INFO - Sent chunk count to tracker: 21
2025-03-13 12:38:33,260 - DEBUG - Sent heartbeat to tracker
2025-03-13 12:38:33,260 - INFO - Seeder listening on 196.47.194.183:7002
2025-03-13 12:38:33,263 - INFO - Seeder started successfully on port 7002
2025-03-13 12:38:40,877 - INFO - Accepted new connection from ('196.47.194.183', 53243)
2025-03-13 12:38:40,877 - INFO - Accepted new connection from ('196.47.194.183', 53244)
2025-03-13 12:38:40,880 - INFO - Accepted new connection from ('196.47.194.183', 53245)
2025-03-13 12:38:40,883 - DEBUG - Starting connection handler for ('196.47.194.183', 53243)
2025-03-13 12:38:40,883 - DEBUG - Starting connection handler for ('196.47.194.183', 53244)
2025-03-13 12:38:40,884 - DEBUG - Starting connection handler for ('196.47.194.183', 53245)
2025-03-13 12:38:40,884 - DEBUG - Received request: ['GET_CHUNK_COUNT', 'large_text_file.txt']
2025-03-13 12:38:40,886 - INFO - Processing request from ('196.47.194.183', 53243): GET_CHUNK_COUNT large_text_file.txt
2025-03-13 12:38:40,886 - DEBUG - Received request: ['GET_CHUNK_COUNT', 'large_text_file.txt']
2025-03-13 12:38:40,886 - DEBUG - Received request: ['GET_CHUNK_COUNT', 'large_text_file.txt']
2025-03-13 12:38:40,891 - INFO - Sent total chunks: 21
2025-03-13 12:38:40,891 - INFO - Processing request from ('196.47.194.183', 53244): GET_CHUNK_COUNT large_text_file.txt
2025-03-13 12:38:40,891 - INFO - Processing request from ('196.47.194.183', 53245): GET_CHUNK_COUNT large_text_file.txt
2025-03-13 12:38:40,892 - INFO - Sent total chunks: 21
2025-03-13 12:38:40,892 - INFO - Sent total chunks: 21
2025-03-13 12:38:40,893 - DEBUG - Received request: ['SET_CHUNK_RANGE', 'large_text_file.txt', '0', '6']
2025-03-13 12:38:40,893 - DEBUG - Received request: ['SET_CHUNK_RANGE', 'large_text_file.txt', '14', '20']
2025-03-13 12:38:40,895 - DEBUG - Received request: ['SET_CHUNK_RANGE', 'large_text_file.txt', '7', '13']
2025-03-13 12:38:40,896 - INFO - Processing request from ('196.47.194.183', 53245): SET_CHUNK_RANGE large_text_file.txt
2025-03-13 12:38:40,896 - INFO - Processing request from ('196.47.194.183', 53243): SET_CHUNK_RANGE large_text_file.txt
2025-03-13 12:38:40,988 - INFO - Processing request from ('196.47.194.183', 53244): SET_CHUNK_RANGE large_text_file.txt
2025-03-13 12:38:40,991 - INFO - Accepted chunk range 0-6 for ('196.47.194.183', 53243)
2025-03-13 12:38:40,996 - INFO - Accepted chunk range 14-20 for ('196.47.194.183', 53245)
2025-03-13 12:38:41,010 - DEBUG - Received request: ['GET_CHUNK', 'large_text_file.txt', '0']
2025-03-13 12:38:41,010 - DEBUG - Received request: ['GET_CHUNK', 'large_text_file.txt', '14']
2025-03-13 12:38:41,011 - INFO - Accepted chunk range 7-13 for ('196.47.194.183', 53244)
2025-03-13 12:38:41,013 - INFO - Processing request from ('196.47.194.183', 53243): GET_CHUNK large_text_file.txt
2025-03-13 12:38:41,015 - INFO - Processing request from ('196.47.194.183', 53245): GET_CHUNK large_text_file.txt
2025-03-13 12:38:41,015 - DEBUG - Received request: ['GET_CHUNK', 'large_text_file.txt', '7']
2025-03-13 12:38:41,019 - INFO - Processing request from ('196.47.194.183', 53244): GET_CHUNK large_text_file.txt
2025-03-13 12:38:42,024 - INFO - Sent chunk 14 (524288 bytes)
2025-03-13 12:38:42,026 - INFO - Sent chunk 7 (524288 bytes)
2025-03-13 12:38:42,030 - INFO - Sent chunk 0 (524288 bytes)
2025-03-13 12:38:42,332 - DEBUG - Received request: ['GET_CHUNK', 'large_text_file.txt', '15']
2025-03-13 12:38:42,334 - INFO - Processing request from ('196.47.194.183', 53245): GET_CHUNK large_text_file.txt
2025-03-13 12:38:42,392 - INFO - Sent chunk 15 (524288 bytes)
2025-03-13 12:38:42,866 - DEBUG - Received request: ['GET_CHUNK', 'large_text_file.txt', '8']
2025-03-13 12:38:42,867 - INFO - Processing request from ('196.47.194.183', 53244): GET_CHUNK large_text_file.txt
2025-03-13 12:38:42,885 - DEBUG - Received request: ['GET_CHUNK', 'large_text_file.txt', '1']
2025-03-13 12:38:42,886 - INFO - Processing request from ('196.47.194.183', 53243): GET_CHUNK large_text_file.txt
2025-03-13 12:38:42,893 - INFO - Sent chunk 1 (524288 bytes)
2025-03-13 12:38:42,894 - INFO - Sent chunk 8 (524288 bytes)
2025-03-13 12:38:42,925 - DEBUG - Received request: ['GET_CHUNK', 'large_text_file.txt', '16']
2025-03-13 12:38:42,926 - INFO - Processing request from ('196.47.194.183', 53245): GET_CHUNK large_text_file.txt
2025-03-13 12:38:42,942 - DEBUG - Received request: ['GET_CHUNK', 'large_text_file.txt', '2']
2025-03-13 12:38:42,942 - INFO - Processing request from ('196.47.194.183', 53243): GET_CHUNK large_text_file.txt
2025-03-13 12:38:42,961 - DEBUG - Received request: ['GET_CHUNK', 'large_text_file.txt', '9']
2025-03-13 12:38:42,961 - INFO - Processing request from ('196.47.194.183', 53244): GET_CHUNK large_text_file.txt
2025-03-13 12:38:43,039 - INFO - Sent chunk 2 (524288 bytes)
2025-03-13 12:38:43,045 - INFO - Sent chunk 9 (524288 bytes)
2025-03-13 12:38:43,086 - DEBUG - Received request: ['GET_CHUNK', 'large_text_file.txt', '3']
2025-03-13 12:38:43,090 - INFO - Processing request from ('196.47.194.183', 53243): GET_CHUNK large_text_file.txt
2025-03-13 12:38:43,125 - DEBUG - Received request: ['GET_CHUNK', 'large_text_file.txt', '10']
2025-03-13 12:38:43,127 - INFO - Processing request from ('196.47.194.183', 53244): GET_CHUNK large_text_file.txt
2025-03-13 12:38:43,143 - INFO - Sent chunk 3 (524288 bytes)
2025-03-13 12:38:43,147 - INFO - Sent chunk 10 (524288 bytes)
2025-03-13 12:38:43,170 - DEBUG - Received request: ['GET_CHUNK', 'large_text_file.txt', '4']
2025-03-13 12:38:43,170 - INFO - Processing request from ('196.47.194.183', 53243): GET_CHUNK large_text_file.txt
2025-03-13 12:38:43,177 - INFO - Sent chunk 4 (524288 bytes)
2025-03-13 12:38:43,195 - DEBUG - Received request: ['GET_CHUNK', 'large_text_file.txt', '11']
2025-03-13 12:38:43,198 - INFO - Processing request from ('196.47.194.183', 53244): GET_CHUNK large_text_file.txt
2025-03-13 12:38:43,217 - DEBUG - Received request: ['GET_CHUNK', 'large_text_file.txt', '5']
2025-03-13 12:38:43,217 - INFO - Processing request from ('196.47.194.183', 53243): GET_CHUNK large_text_file.txt
2025-03-13 12:38:43,263 - INFO - Sent chunk 11 (524288 bytes)
2025-03-13 12:38:43,268 - INFO - Sent chunk 5 (524288 bytes)
2025-03-13 12:38:43,293 - DEBUG - Received request: ['GET_CHUNK', 'large_text_file.txt', '12']
2025-03-13 12:38:43,294 - INFO - Processing request from ('196.47.194.183', 53244): GET_CHUNK large_text_file.txt
2025-03-13 12:38:43,301 - INFO - Sent chunk 12 (524288 bytes)
2025-03-13 12:38:43,324 - INFO - Sent chunk 16 (524288 bytes)
2025-03-13 12:38:43,326 - DEBUG - Received request: ['GET_CHUNK', 'large_text_file.txt', '6']
2025-03-13 12:38:43,336 - INFO - Processing request from ('196.47.194.183', 53243): GET_CHUNK large_text_file.txt
2025-03-13 12:38:43,348 - INFO - Sent chunk 6 (524288 bytes)
2025-03-13 12:38:43,358 - DEBUG - Received request: ['GET_CHUNK', 'large_text_file.txt', '13']
2025-03-13 12:38:43,359 - INFO - Processing request from ('196.47.194.183', 53244): GET_CHUNK large_text_file.txt
2025-03-13 12:38:43,376 - DEBUG - Received request: ['GET_CHUNK', 'large_text_file.txt', '17']
2025-03-13 12:38:43,377 - INFO - Processing request from ('196.47.194.183', 53245): GET_CHUNK large_text_file.txt
2025-03-13 12:38:43,391 - DEBUG - Received request: ['DONE', 'large_text_file.txt']
2025-03-13 12:38:43,393 - INFO - Processing request from ('196.47.194.183', 53243): DONE large_text_file.txt
2025-03-13 12:38:43,395 - INFO - Client ('196.47.194.183', 53243) indicated completion
2025-03-13 12:38:43,397 - DEBUG - Closed connection to ('196.47.194.183', 53243)
2025-03-13 12:38:43,654 - INFO - Sent chunk 13 (524288 bytes)
2025-03-13 12:38:43,662 - INFO - Sent chunk 17 (524288 bytes)
2025-03-13 12:38:43,778 - DEBUG - Received request: ['DONE', 'large_text_file.txt']
2025-03-13 12:38:43,780 - INFO - Processing request from ('196.47.194.183', 53244): DONE large_text_file.txt
2025-03-13 12:38:43,794 - INFO - Client ('196.47.194.183', 53244) indicated completion
2025-03-13 12:38:43,800 - DEBUG - Closed connection to ('196.47.194.183', 53244)
2025-03-13 12:38:43,914 - DEBUG - Received request: ['GET_CHUNK', 'large_text_file.txt', '18']
2025-03-13 12:38:43,916 - INFO - Processing request from ('196.47.194.183', 53245): GET_CHUNK large_text_file.txt
2025-03-13 12:38:43,956 - INFO - Sent chunk 18 (524288 bytes)
2025-03-13 12:38:44,013 - DEBUG - Received request: ['GET_CHUNK', 'large_text_file.txt', '19']
2025-03-13 12:38:44,013 - INFO - Processing request from ('196.47.194.183', 53245): GET_CHUNK large_text_file.txt
2025-03-13 12:38:44,021 - INFO - Sent chunk 19 (524288 bytes)
2025-03-13 12:38:44,047 - DEBUG - Received request: ['GET_CHUNK', 'large_text_file.txt', '20']
2025-03-13 12:38:44,047 - INFO - Processing request from ('196.47.194.183', 53245): GET_CHUNK large_text_file.txt
2025-03-13 12:38:44,054 - INFO - Sent chunk 20 (85844 bytes)
2025-03-13 12:38:48,034 - DEBUG - Sent heartbeat to tracker
2025-03-13 12:38:56,317 - DEBUG - Sent heartbeat to tracker
2025-03-13 12:39:03,269 - DEBUG - Sent heartbeat to tracker
2025-03-13 12:39:14,062 - INFO - Connection to ('196.47.194.183', 53245) timed out
2025-03-13 12:39:14,064 - DEBUG - Closed connection to ('196.47.194.183', 53245)
2025-03-13 12:39:18,052 - DEBUG - Sent heartbeat to tracker
2025-03-13 12:39:26,326 - DEBUG - Sent heartbeat to tracker
2025-03-13 12:39:33,275 - DEBUG - Sent heartbeat to tracker
2025-03-13 12:39:48,060 - DEBUG - Sent heartbeat to tracker
2025-03-13 12:39:56,341 - DEBUG - Sent heartbeat to tracker
2025-03-13 12:40:03,292 - DEBUG - Sent heartbeat to tracker
2025-03-13 12:40:18,076 - DEBUG - Sent heartbeat to tracker
2025-03-13 12:40:26,488 - DEBUG - Sent heartbeat to tracker
2025-03-13 12:40:33,311 - DEBUG - Sent heartbeat to tracker
2025-03-13 12:40:48,091 - DEBUG - Sent heartbeat to tracker
2025-03-13 12:40:56,838 - DEBUG - Sent heartbeat to tracker
2025-03-13 12:41:03,336 - DEBUG - Sent heartbeat to tracker
2025-03-13 12:41:18,103 - DEBUG - Sent heartbeat to tracker
2025-03-13 12:41:26,856 - DEBUG - Sent heartbeat to tracker
2025-03-13 12:41:33,352 - DEBUG - Sent heartbeat to tracker
2025-03-13 12:41:48,115 - DEBUG - Sent heartbeat to tracker
2025-03-13 12:41:56,865 - DEBUG - Sent heartbeat to tracker
2025-03-13 12:42:03,366 - DEBUG - Sent heartbeat to tracker
2025-03-13 12:42:18,122 - DEBUG - Sent heartbeat to tracker
2025-03-13 12:42:26,875 - DEBUG - Sent heartbeat to tracker
2025-03-13 12:42:33,375 - DEBUG - Sent heartbeat to tracker
2025-03-13 12:42:48,138 - DEBUG - Sent heartbeat to tracker
2025-03-13 12:42:56,883 - DEBUG - Sent heartbeat to tracker
2025-03-13 12:43:03,381 - DEBUG - Sent heartbeat to tracker
2025-03-13 12:43:18,164 - DEBUG - Sent heartbeat to tracker
2025-03-13 12:43:26,891 - DEBUG - Sent heartbeat to tracker
2025-03-13 12:43:33,386 - DEBUG - Sent heartbeat to tracker
2025-03-13 12:43:48,181 - DEBUG - Sent heartbeat to tracker
2025-03-13 12:43:56,911 - DEBUG - Sent heartbeat to tracker
2025-03-13 12:44:03,402 - DEBUG - Sent heartbeat to tracker
2025-03-13 12:44:18,196 - DEBUG - Sent heartbeat to tracker
2025-03-13 12:44:26,926 - DEBUG - Sent heartbeat to tracker
2025-03-13 12:44:33,435 - DEBUG - Sent heartbeat to tracker
2025-03-13 12:44:48,200 - DEBUG - Sent heartbeat to tracker
2025-03-13 12:44:56,937 - DEBUG - Sent heartbeat to tracker
2025-03-13 12:45:03,454 - DEBUG - Sent heartbeat to tracker
2025-03-13 12:45:18,207 - DEBUG - Sent heartbeat to tracker
2025-03-13 12:45:26,942 - DEBUG - Sent heartbeat to tracker
2025-03-13 12:45:33,475 - DEBUG - Sent heartbeat to tracker
2025-03-13 12:45:48,219 - DEBUG - Sent heartbeat to tracker
2025-03-13 12:45:56,956 - DEBUG - Sent heartbeat to tracker
2025-03-13 12:46:03,486 - DEBUG - Sent heartbeat to tracker
2025-03-13 12:46:18,243 - DEBUG - Sent heartbeat to tracker
2025-03-13 12:46:26,985 - DEBUG - Sent heartbeat to tracker
2025-03-13 12:46:33,541 - DEBUG - Sent heartbeat to tracker
2025-03-13 12:46:35,551 - INFO - Seeder stopped.
2025-03-13 12:46:46,193 - INFO - Seeder stopped.
2025-03-13 12:46:55,952 - INFO - Seeder stopped.
2025-03-13 12:52:51,424 - INFO - Binding TCP socket to 196.47.194.183:7000
2025-03-13 12:52:51,450 - INFO - File large_text_file.txt has 21 chunks (last chunk: 85844 bytes)
2025-03-13 12:52:51,451 - INFO - Registered with tracker for file: large_text_file.txt
2025-03-13 12:52:51,453 - INFO - Sent chunk count to tracker: 21
2025-03-13 12:52:51,460 - DEBUG - Sent heartbeat to tracker
2025-03-13 12:52:51,463 - INFO - Seeder listening on 196.47.194.183:7000
2025-03-13 12:52:51,464 - INFO - Seeder started successfully on port 7000
2025-03-13 12:52:56,741 - INFO - Binding TCP socket to 196.47.194.183:7001
2025-03-13 12:52:56,742 - INFO - File large_text_file.txt has 21 chunks (last chunk: 85844 bytes)
2025-03-13 12:52:56,742 - INFO - Registered with tracker for file: large_text_file.txt
2025-03-13 12:52:56,743 - INFO - Sent chunk count to tracker: 21
2025-03-13 12:52:56,744 - DEBUG - Sent heartbeat to tracker
2025-03-13 12:52:56,744 - INFO - Seeder listening on 196.47.194.183:7001
2025-03-13 12:52:56,746 - INFO - Seeder started successfully on port 7001
2025-03-13 12:53:05,567 - INFO - Binding TCP socket to 196.47.194.183:7002
2025-03-13 12:53:05,567 - INFO - File large_text_file.txt has 21 chunks (last chunk: 85844 bytes)
2025-03-13 12:53:05,569 - INFO - Registered with tracker for file: large_text_file.txt
2025-03-13 12:53:05,569 - INFO - Sent chunk count to tracker: 21
2025-03-13 12:53:05,570 - DEBUG - Sent heartbeat to tracker
2025-03-13 12:53:05,570 - INFO - Seeder listening on 196.47.194.183:7002
2025-03-13 12:53:05,570 - INFO - Seeder started successfully on port 7002
2025-03-13 12:53:11,701 - INFO - Accepted new connection from ('196.47.194.183', 54288)
2025-03-13 12:53:11,701 - INFO - Accepted new connection from ('196.47.194.183', 54289)
2025-03-13 12:53:11,702 - INFO - Accepted new connection from ('196.47.194.183', 54290)
2025-03-13 12:53:11,703 - DEBUG - Starting connection handler for ('196.47.194.183', 54290)
2025-03-13 12:53:11,704 - DEBUG - Received request: ['GET_CHUNK_COUNT', 'large_text_file.txt']
2025-03-13 12:53:11,704 - DEBUG - Starting connection handler for ('196.47.194.183', 54288)
2025-03-13 12:53:11,704 - INFO - Processing request from ('196.47.194.183', 54290): GET_CHUNK_COUNT large_text_file.txt
2025-03-13 12:53:11,704 - DEBUG - Received request: ['GET_CHUNK_COUNT', 'large_text_file.txt']
2025-03-13 12:53:11,705 - INFO - Sent total chunks: 21
2025-03-13 12:53:11,705 - INFO - Processing request from ('196.47.194.183', 54288): GET_CHUNK_COUNT large_text_file.txt
2025-03-13 12:53:11,706 - DEBUG - Received request: ['SET_CHUNK_RANGE', 'large_text_file.txt', '14', '20']
2025-03-13 12:53:11,706 - INFO - Sent total chunks: 21
2025-03-13 12:53:11,706 - DEBUG - Received request: ['SET_CHUNK_RANGE', 'large_text_file.txt', '0', '6']
2025-03-13 12:53:11,706 - INFO - Processing request from ('196.47.194.183', 54290): SET_CHUNK_RANGE large_text_file.txt
2025-03-13 12:53:11,706 - INFO - Processing request from ('196.47.194.183', 54288): SET_CHUNK_RANGE large_text_file.txt
2025-03-13 12:53:11,707 - INFO - Accepted chunk range 0-6 for ('196.47.194.183', 54288)
2025-03-13 12:53:11,707 - INFO - Accepted chunk range 14-20 for ('196.47.194.183', 54290)
2025-03-13 12:53:11,709 - DEBUG - Received request: ['GET_CHUNK', 'large_text_file.txt', '0']
2025-03-13 12:53:11,709 - DEBUG - Received request: ['GET_CHUNK', 'large_text_file.txt', '14']
2025-03-13 12:53:11,710 - INFO - Processing request from ('196.47.194.183', 54288): GET_CHUNK large_text_file.txt
2025-03-13 12:53:11,711 - INFO - Processing request from ('196.47.194.183', 54290): GET_CHUNK large_text_file.txt
2025-03-13 12:53:11,715 - INFO - Sent chunk 0 (524288 bytes)
2025-03-13 12:53:11,719 - INFO - Sent chunk 14 (524288 bytes)
2025-03-13 12:53:11,728 - DEBUG - Received request: ['GET_CHUNK', 'large_text_file.txt', '1']
2025-03-13 12:53:11,729 - INFO - Processing request from ('196.47.194.183', 54288): GET_CHUNK large_text_file.txt
2025-03-13 12:53:11,733 - INFO - Sent chunk 1 (524288 bytes)
2025-03-13 12:53:12,535 - DEBUG - Received request: ['GET_CHUNK', 'large_text_file.txt', '15']
2025-03-13 12:53:12,536 - INFO - Processing request from ('196.47.194.183', 54290): GET_CHUNK large_text_file.txt
2025-03-13 12:53:12,553 - INFO - Sent chunk 15 (524288 bytes)
2025-03-13 12:53:12,648 - DEBUG - Received request: ['GET_CHUNK', 'large_text_file.txt', '2']
2025-03-13 12:53:12,649 - INFO - Processing request from ('196.47.194.183', 54288): GET_CHUNK large_text_file.txt
2025-03-13 12:53:12,668 - INFO - Sent chunk 2 (524288 bytes)
2025-03-13 12:53:12,693 - DEBUG - Received request: ['GET_CHUNK', 'large_text_file.txt', '16']
2025-03-13 12:53:12,695 - INFO - Processing request from ('196.47.194.183', 54290): GET_CHUNK large_text_file.txt
2025-03-13 12:53:12,703 - INFO - Sent chunk 16 (524288 bytes)
2025-03-13 12:53:12,720 - DEBUG - Received request: ['GET_CHUNK', 'large_text_file.txt', '3']
2025-03-13 12:53:12,721 - INFO - Processing request from ('196.47.194.183', 54288): GET_CHUNK large_text_file.txt
2025-03-13 12:53:12,733 - INFO - Sent chunk 3 (524288 bytes)
2025-03-13 12:53:12,741 - DEBUG - Received request: ['GET_CHUNK', 'large_text_file.txt', '17']
2025-03-13 12:53:12,741 - INFO - Processing request from ('196.47.194.183', 54290): GET_CHUNK large_text_file.txt
2025-03-13 12:53:12,749 - INFO - Sent chunk 17 (524288 bytes)
2025-03-13 12:53:12,771 - DEBUG - Received request: ['GET_CHUNK', 'large_text_file.txt', '4']
2025-03-13 12:53:12,772 - INFO - Processing request from ('196.47.194.183', 54288): GET_CHUNK large_text_file.txt
2025-03-13 12:53:12,780 - INFO - Sent chunk 4 (524288 bytes)
2025-03-13 12:53:12,800 - DEBUG - Received request: ['GET_CHUNK', 'large_text_file.txt', '18']
2025-03-13 12:53:12,800 - INFO - Processing request from ('196.47.194.183', 54290): GET_CHUNK large_text_file.txt
2025-03-13 12:53:12,805 - INFO - Sent chunk 18 (524288 bytes)
2025-03-13 12:53:12,818 - DEBUG - Received request: ['GET_CHUNK', 'large_text_file.txt', '5']
2025-03-13 12:53:12,819 - INFO - Processing request from ('196.47.194.183', 54288): GET_CHUNK large_text_file.txt
2025-03-13 12:53:12,826 - INFO - Sent chunk 5 (524288 bytes)
2025-03-13 12:53:12,842 - DEBUG - Received request: ['GET_CHUNK', 'large_text_file.txt', '19']
2025-03-13 12:53:12,843 - INFO - Processing request from ('196.47.194.183', 54290): GET_CHUNK large_text_file.txt
2025-03-13 12:53:12,853 - INFO - Sent chunk 19 (524288 bytes)
2025-03-13 12:53:12,864 - DEBUG - Received request: ['GET_CHUNK', 'large_text_file.txt', '6']
2025-03-13 12:53:12,865 - INFO - Processing request from ('196.47.194.183', 54288): GET_CHUNK large_text_file.txt
2025-03-13 12:53:12,870 - INFO - Sent chunk 6 (524288 bytes)
2025-03-13 12:53:12,887 - DEBUG - Received request: ['GET_CHUNK', 'large_text_file.txt', '20']
2025-03-13 12:53:12,888 - INFO - Processing request from ('196.47.194.183', 54290): GET_CHUNK large_text_file.txt
2025-03-13 12:53:12,903 - DEBUG - Received request: ['DONE', 'large_text_file.txt']
2025-03-13 12:53:12,903 - INFO - Processing request from ('196.47.194.183', 54288): DONE large_text_file.txt
2025-03-13 12:53:12,910 - INFO - Client ('196.47.194.183', 54288) indicated completion
2025-03-13 12:53:12,914 - DEBUG - Closed connection to ('196.47.194.183', 54288)
2025-03-13 12:53:13,007 - INFO - Sent chunk 20 (85844 bytes) [LAST CHUNK]
2025-03-13 12:53:21,471 - DEBUG - Sent heartbeat to tracker
2025-03-13 12:53:26,752 - DEBUG - Sent heartbeat to tracker
2025-03-13 12:53:35,585 - DEBUG - Sent heartbeat to tracker
2025-03-13 12:53:51,479 - DEBUG - Sent heartbeat to tracker
2025-03-13 12:54:05,594 - DEBUG - Sent heartbeat to tracker
2025-03-13 12:54:21,492 - DEBUG - Sent heartbeat to tracker
2025-03-13 12:54:35,602 - DEBUG - Sent heartbeat to tracker
2025-03-13 12:54:42,984 - DEBUG - Received request: ['DONE', 'large_text_file.txt']
2025-03-13 12:54:42,987 - INFO - Processing request from ('196.47.194.183', 54290): DONE large_text_file.txt
2025-03-13 12:54:42,989 - INFO - Client ('196.47.194.183', 54290) indicated completion
2025-03-13 12:54:42,991 - DEBUG - Closed connection to ('196.47.194.183', 54290)
2025-03-13 12:54:43,033 - INFO - Accepted new connection from ('196.47.194.183', 54294)
2025-03-13 12:54:43,045 - DEBUG - Starting connection handler for ('196.47.194.183', 54294)
2025-03-13 12:54:43,052 - DEBUG - Received request: ['GET_CHUNK_COUNT', 'large_text_file.txt']
2025-03-13 12:54:43,054 - INFO - Processing request from ('196.47.194.183', 54294): GET_CHUNK_COUNT large_text_file.txt
2025-03-13 12:54:43,057 - INFO - Sent total chunks: 21
2025-03-13 12:54:43,059 - DEBUG - Received request: ['SET_CHUNK_RANGE', 'large_text_file.txt', '7', '13']
2025-03-13 12:54:43,062 - INFO - Processing request from ('196.47.194.183', 54294): SET_CHUNK_RANGE large_text_file.txt
2025-03-13 12:54:43,065 - INFO - Accepted chunk range 7-13 for ('196.47.194.183', 54294)
2025-03-13 12:54:43,069 - DEBUG - Received request: ['GET_CHUNK', 'large_text_file.txt', '7']
2025-03-13 12:54:43,073 - INFO - Processing request from ('196.47.194.183', 54294): GET_CHUNK large_text_file.txt
2025-03-13 12:54:43,089 - INFO - Sent chunk 7 (524288 bytes)
2025-03-13 12:54:43,142 - DEBUG - Received request: ['GET_CHUNK', 'large_text_file.txt', '8']
2025-03-13 12:54:43,143 - INFO - Processing request from ('196.47.194.183', 54294): GET_CHUNK large_text_file.txt
2025-03-13 12:54:43,152 - INFO - Sent chunk 8 (524288 bytes)
2025-03-13 12:54:43,195 - DEBUG - Received request: ['GET_CHUNK', 'large_text_file.txt', '9']
2025-03-13 12:54:43,195 - INFO - Processing request from ('196.47.194.183', 54294): GET_CHUNK large_text_file.txt
2025-03-13 12:54:43,205 - INFO - Sent chunk 9 (524288 bytes)
2025-03-13 12:54:43,242 - DEBUG - Received request: ['GET_CHUNK', 'large_text_file.txt', '10']
2025-03-13 12:54:43,243 - INFO - Processing request from ('196.47.194.183', 54294): GET_CHUNK large_text_file.txt
2025-03-13 12:54:43,261 - INFO - Sent chunk 10 (524288 bytes)
2025-03-13 12:54:43,311 - DEBUG - Received request: ['GET_CHUNK', 'large_text_file.txt', '11']
2025-03-13 12:54:43,312 - INFO - Processing request from ('196.47.194.183', 54294): GET_CHUNK large_text_file.txt
2025-03-13 12:54:43,320 - INFO - Sent chunk 11 (524288 bytes)
2025-03-13 12:54:43,349 - DEBUG - Received request: ['GET_CHUNK', 'large_text_file.txt', '12']
2025-03-13 12:54:43,350 - INFO - Processing request from ('196.47.194.183', 54294): GET_CHUNK large_text_file.txt
2025-03-13 12:54:43,358 - INFO - Sent chunk 12 (524288 bytes)
2025-03-13 12:54:43,394 - DEBUG - Received request: ['GET_CHUNK', 'large_text_file.txt', '13']
2025-03-13 12:54:43,395 - INFO - Processing request from ('196.47.194.183', 54294): GET_CHUNK large_text_file.txt
2025-03-13 12:54:43,410 - INFO - Sent chunk 13 (524288 bytes)
2025-03-13 12:54:43,453 - DEBUG - Client ('196.47.194.183', 54294) closed connection
2025-03-13 12:54:43,454 - DEBUG - Closed connection to ('196.47.194.183', 54294)
2025-03-13 12:54:51,506 - DEBUG - Sent heartbeat to tracker
2025-03-13 12:56:21,010 - INFO - Binding TCP socket to 196.47.194.183:7000
2025-03-13 12:56:21,011 - INFO - File large_text_file.txt has 21 chunks (last chunk: 85844 bytes)
2025-03-13 12:56:21,012 - INFO - Registered with tracker for file: large_text_file.txt
2025-03-13 12:56:21,012 - INFO - Sent chunk count to tracker: 21
2025-03-13 12:56:21,014 - DEBUG - Sent heartbeat to tracker
2025-03-13 12:56:21,014 - INFO - Seeder listening on 196.47.194.183:7000
2025-03-13 12:56:21,014 - INFO - Seeder started successfully on port 7000
2025-03-13 12:56:51,170 - DEBUG - Sent heartbeat to tracker
2025-03-13 12:57:21,373 - DEBUG - Sent heartbeat to tracker
2025-03-13 12:57:26,788 - INFO - Binding TCP socket to 196.47.194.183:7001
2025-03-13 12:57:26,789 - INFO - File large_text_file.txt has 21 chunks (last chunk: 85844 bytes)
2025-03-13 12:57:26,790 - INFO - Registered with tracker for file: large_text_file.txt
2025-03-13 12:57:26,790 - INFO - Sent chunk count to tracker: 21
2025-03-13 12:57:26,792 - DEBUG - Sent heartbeat to tracker
2025-03-13 12:57:26,792 - INFO - Seeder listening on 196.47.194.183:7001
2025-03-13 12:57:26,795 - INFO - Seeder started successfully on port 7001
2025-03-13 12:57:39,830 - INFO - Binding TCP socket to 196.47.194.183:7002
2025-03-13 12:57:39,831 - INFO - File large_text_file.txt has 21 chunks (last chunk: 85844 bytes)
2025-03-13 12:57:39,832 - INFO - Registered with tracker for file: large_text_file.txt
2025-03-13 12:57:39,832 - INFO - Sent chunk count to tracker: 21
2025-03-13 12:57:39,833 - DEBUG - Sent heartbeat to tracker
2025-03-13 12:57:39,833 - INFO - Seeder listening on 196.47.194.183:7002
2025-03-13 12:57:39,836 - INFO - Seeder started successfully on port 7002
2025-03-13 12:57:51,419 - DEBUG - Sent heartbeat to tracker
2025-03-13 12:57:56,798 - DEBUG - Sent heartbeat to tracker
2025-03-13 12:58:03,112 - INFO - Accepted new connection from ('196.47.194.183', 64032)
2025-03-13 12:58:03,114 - INFO - Accepted new connection from ('196.47.194.183', 64033)
2025-03-13 12:58:03,114 - INFO - Accepted new connection from ('196.47.194.183', 64034)
2025-03-13 12:58:03,114 - DEBUG - Starting connection handler for ('196.47.194.183', 64033)
2025-03-13 12:58:03,114 - DEBUG - Starting connection handler for ('196.47.194.183', 64034)
2025-03-13 12:58:03,115 - DEBUG - Received request: ['GET_CHUNK_COUNT', 'large_text_file.txt']
2025-03-13 12:58:03,115 - INFO - Processing request from ('196.47.194.183', 64033): GET_CHUNK_COUNT large_text_file.txt
2025-03-13 12:58:03,116 - DEBUG - Starting connection handler for ('196.47.194.183', 64032)
2025-03-13 12:58:03,117 - DEBUG - Received request: ['GET_CHUNK_COUNT', 'large_text_file.txt']
2025-03-13 12:58:03,117 - DEBUG - Received request: ['SET_CHUNK_RANGE', 'large_text_file.txt', '7', '13']
2025-03-13 12:58:03,117 - INFO - Processing request from ('196.47.194.183', 64032): GET_CHUNK_COUNT large_text_file.txt
2025-03-13 12:58:03,117 - INFO - Processing request from ('196.47.194.183', 64033): SET_CHUNK_RANGE large_text_file.txt
2025-03-13 12:58:03,117 - INFO - Sent total chunks: 21
2025-03-13 12:58:03,117 - INFO - Accepted chunk range 7-13 for ('196.47.194.183', 64033)
2025-03-13 12:58:03,118 - DEBUG - Received request: ['SET_CHUNK_RANGE', 'large_text_file.txt', '0', '6']
2025-03-13 12:58:03,118 - INFO - Processing request from ('196.47.194.183', 64032): SET_CHUNK_RANGE large_text_file.txt
2025-03-13 12:58:03,118 - INFO - Accepted chunk range 0-6 for ('196.47.194.183', 64032)
2025-03-13 12:58:03,118 - INFO - Processing request from ('196.47.194.183', 64033): GET_CHUNK large_text_file.txt
2025-03-13 12:58:03,123 - DEBUG - Received request: ['GET_CHUNK', 'large_text_file.txt', '0']
2025-03-13 12:58:03,124 - INFO - Sent chunk 7 (524288 bytes)
2025-03-13 12:58:03,125 - INFO - Processing request from ('196.47.194.183', 64032): GET_CHUNK large_text_file.txt
2025-03-13 12:58:03,129 - INFO - Sent chunk 0 (524288 bytes)
2025-03-13 12:58:03,135 - DEBUG - Received request: ['GET_CHUNK_COUNT', 'large_text_file.txt']
2025-03-13 12:58:03,137 - INFO - Processing request from ('196.47.194.183', 64034): GET_CHUNK_COUNT large_text_file.txt
2025-03-13 12:58:03,138 - INFO - Sent total chunks: 21
2025-03-13 12:58:03,138 - DEBUG - Received request: ['SET_CHUNK_RANGE', 'large_text_file.txt', '14', '20']
2025-03-13 12:58:03,139 - INFO - Processing request from ('196.47.194.183', 64034): SET_CHUNK_RANGE large_text_file.txt
2025-03-13 12:58:03,139 - INFO - Accepted chunk range 14-20 for ('196.47.194.183', 64034)
2025-03-13 12:58:03,142 - DEBUG - Received request: ['GET_CHUNK', 'large_text_file.txt', '14']
2025-03-13 12:58:03,145 - INFO - Processing request from ('196.47.194.183', 64034): GET_CHUNK large_text_file.txt
2025-03-13 12:58:03,147 - DEBUG - Received request: ['GET_CHUNK', 'large_text_file.txt', '8']
2025-03-13 12:58:03,150 - INFO - Processing request from ('196.47.194.183', 64033): GET_CHUNK large_text_file.txt
2025-03-13 12:58:03,152 - INFO - Sent chunk 14 (524288 bytes)
2025-03-13 12:58:03,156 - INFO - Sent chunk 8 (524288 bytes)
2025-03-13 12:58:03,194 - DEBUG - Received request: ['GET_CHUNK', 'large_text_file.txt', '1']
2025-03-13 12:58:03,194 - INFO - Processing request from ('196.47.194.183', 64032): GET_CHUNK large_text_file.txt
2025-03-13 12:58:03,200 - INFO - Sent chunk 1 (524288 bytes)
2025-03-13 12:58:03,223 - DEBUG - Received request: ['GET_CHUNK', 'large_text_file.txt', '15']
2025-03-13 12:58:03,223 - INFO - Processing request from ('196.47.194.183', 64034): GET_CHUNK large_text_file.txt
2025-03-13 12:58:03,229 - INFO - Sent chunk 15 (524288 bytes)
2025-03-13 12:58:03,247 - DEBUG - Received request: ['GET_CHUNK', 'large_text_file.txt', '9']
2025-03-13 12:58:03,247 - INFO - Processing request from ('196.47.194.183', 64033): GET_CHUNK large_text_file.txt
2025-03-13 12:58:03,272 - DEBUG - Received request: ['GET_CHUNK', 'large_text_file.txt', '2']
2025-03-13 12:58:03,273 - INFO - Processing request from ('196.47.194.183', 64032): GET_CHUNK large_text_file.txt
2025-03-13 12:58:03,279 - INFO - Sent chunk 2 (524288 bytes)
2025-03-13 12:58:03,294 - DEBUG - Received request: ['GET_CHUNK', 'large_text_file.txt', '16']
2025-03-13 12:58:03,294 - INFO - Processing request from ('196.47.194.183', 64034): GET_CHUNK large_text_file.txt
2025-03-13 12:58:03,301 - INFO - Sent chunk 16 (524288 bytes)
2025-03-13 12:58:03,312 - DEBUG - Received request: ['GET_CHUNK', 'large_text_file.txt', '3']
2025-03-13 12:58:03,314 - INFO - Processing request from ('196.47.194.183', 64032): GET_CHUNK large_text_file.txt
2025-03-13 12:58:03,320 - INFO - Sent chunk 3 (524288 bytes)
2025-03-13 12:58:03,332 - DEBUG - Received request: ['GET_CHUNK', 'large_text_file.txt', '17']
2025-03-13 12:58:03,333 - INFO - Processing request from ('196.47.194.183', 64034): GET_CHUNK large_text_file.txt
2025-03-13 12:58:03,341 - INFO - Sent chunk 17 (524288 bytes)
2025-03-13 12:58:03,350 - DEBUG - Received request: ['GET_CHUNK', 'large_text_file.txt', '4']
2025-03-13 12:58:03,351 - INFO - Processing request from ('196.47.194.183', 64032): GET_CHUNK large_text_file.txt
2025-03-13 12:58:03,367 - DEBUG - Received request: ['GET_CHUNK', 'large_text_file.txt', '18']
2025-03-13 12:58:03,367 - INFO - Processing request from ('196.47.194.183', 64034): GET_CHUNK large_text_file.txt
2025-03-13 12:58:03,374 - INFO - Sent chunk 18 (524288 bytes)
2025-03-13 12:58:03,395 - DEBUG - Received request: ['GET_CHUNK', 'large_text_file.txt', '19']
2025-03-13 12:58:03,395 - INFO - Processing request from ('196.47.194.183', 64034): GET_CHUNK large_text_file.txt
2025-03-13 12:58:03,401 - INFO - Sent chunk 19 (524288 bytes)
2025-03-13 12:58:03,422 - DEBUG - Received request: ['GET_CHUNK', 'large_text_file.txt', '20']
2025-03-13 12:58:03,422 - INFO - Processing request from ('196.47.194.183', 64034): GET_CHUNK large_text_file.txt
2025-03-13 12:58:03,524 - INFO - Sent chunk 20 (85844 bytes) [LAST CHUNK]
2025-03-13 12:58:03,575 - INFO - Sent chunk 9 (524288 bytes)
2025-03-13 12:58:03,633 - DEBUG - Received request: ['GET_CHUNK', 'large_text_file.txt', '10']
2025-03-13 12:58:03,633 - INFO - Processing request from ('196.47.194.183', 64033): GET_CHUNK large_text_file.txt
2025-03-13 12:58:03,641 - INFO - Sent chunk 10 (524288 bytes)
2025-03-13 12:58:03,667 - INFO - Sent chunk 4 (524288 bytes)
2025-03-13 12:58:03,677 - DEBUG - Received request: ['GET_CHUNK', 'large_text_file.txt', '11']
2025-03-13 12:58:03,678 - INFO - Processing request from ('196.47.194.183', 64033): GET_CHUNK large_text_file.txt
2025-03-13 12:58:03,682 - INFO - Sent chunk 11 (524288 bytes)
2025-03-13 12:58:03,699 - DEBUG - Received request: ['GET_CHUNK', 'large_text_file.txt', '5']
2025-03-13 12:58:03,699 - INFO - Processing request from ('196.47.194.183', 64032): GET_CHUNK large_text_file.txt
2025-03-13 12:58:03,706 - INFO - Sent chunk 5 (524288 bytes)
2025-03-13 12:58:03,716 - DEBUG - Received request: ['GET_CHUNK', 'large_text_file.txt', '12']
2025-03-13 12:58:03,717 - INFO - Processing request from ('196.47.194.183', 64033): GET_CHUNK large_text_file.txt
2025-03-13 12:58:03,725 - INFO - Sent chunk 12 (524288 bytes)
2025-03-13 12:58:03,738 - DEBUG - Received request: ['GET_CHUNK', 'large_text_file.txt', '6']
2025-03-13 12:58:03,738 - INFO - Processing request from ('196.47.194.183', 64032): GET_CHUNK large_text_file.txt
2025-03-13 12:58:03,742 - INFO - Sent chunk 6 (524288 bytes)
2025-03-13 12:58:03,761 - DEBUG - Received request: ['GET_CHUNK', 'large_text_file.txt', '13']
2025-03-13 12:58:03,763 - INFO - Processing request from ('196.47.194.183', 64033): GET_CHUNK large_text_file.txt
2025-03-13 12:58:03,773 - INFO - Sent chunk 13 (524288 bytes)
2025-03-13 12:58:03,790 - DEBUG - Received request: ['DONE', 'large_text_file.txt']
2025-03-13 12:58:03,791 - INFO - Processing request from ('196.47.194.183', 64032): DONE large_text_file.txt
2025-03-13 12:58:03,804 - INFO - Client ('196.47.194.183', 64032) indicated completion
2025-03-13 12:58:03,807 - DEBUG - Closed connection to ('196.47.194.183', 64032)
2025-03-13 12:58:03,819 - DEBUG - Received request: ['DONE', 'large_text_file.txt']
2025-03-13 12:58:03,820 - INFO - Processing request from ('196.47.194.183', 64033): DONE large_text_file.txt
2025-03-13 12:58:03,828 - INFO - Client ('196.47.194.183', 64033) indicated completion
2025-03-13 12:58:03,833 - DEBUG - Closed connection to ('196.47.194.183', 64033)
2025-03-13 12:58:09,844 - DEBUG - Sent heartbeat to tracker
2025-03-13 12:58:21,475 - DEBUG - Sent heartbeat to tracker
2025-03-13 12:58:26,810 - DEBUG - Sent heartbeat to tracker
2025-03-13 12:58:39,856 - DEBUG - Sent heartbeat to tracker
2025-03-13 12:58:51,485 - DEBUG - Sent heartbeat to tracker
2025-03-13 12:58:56,819 - DEBUG - Sent heartbeat to tracker
2025-03-13 12:59:09,858 - DEBUG - Sent heartbeat to tracker
2025-03-13 12:59:21,501 - DEBUG - Sent heartbeat to tracker
2025-03-13 12:59:26,837 - DEBUG - Sent heartbeat to tracker
2025-03-13 12:59:33,532 - INFO - Connection to ('196.47.194.183', 64034) timed out after 90 seconds
2025-03-13 12:59:33,534 - DEBUG - Closed connection to ('196.47.194.183', 64034)
2025-03-13 12:59:39,878 - DEBUG - Sent heartbeat to tracker
2025-03-13 12:59:51,511 - DEBUG - Sent heartbeat to tracker
2025-03-13 12:59:56,854 - DEBUG - Sent heartbeat to tracker
2025-03-13 13:00:09,887 - DEBUG - Sent heartbeat to tracker
2025-03-13 13:00:13,727 - INFO - Seeder stopped.
2025-03-13 13:00:16,835 - INFO - Seeder stopped.
2025-03-13 13:00:26,870 - DEBUG - Sent heartbeat to tracker
2025-03-13 13:00:56,886 - DEBUG - Sent heartbeat to tracker
2025-03-13 13:01:18,171 - INFO - Binding TCP socket to 196.47.194.183:7000
2025-03-13 13:01:18,172 - INFO - File large_text_file.txt has 21 chunks (last chunk: 85844 bytes)
2025-03-13 13:01:18,174 - INFO - Registered with tracker for file: large_text_file.txt
2025-03-13 13:01:18,175 - INFO - Sent chunk count to tracker: 21
2025-03-13 13:01:18,177 - DEBUG - Sent heartbeat to tracker
2025-03-13 13:01:18,177 - INFO - Seeder listening on 196.47.194.183:7000
2025-03-13 13:01:18,179 - INFO - Seeder started successfully on port 7000
2025-03-13 13:01:23,102 - INFO - Seeder stopped.
2025-03-13 13:01:26,775 - INFO - Binding TCP socket to 196.47.194.183:7001
2025-03-13 13:01:26,776 - INFO - File large_text_file.txt has 21 chunks (last chunk: 85844 bytes)
2025-03-13 13:01:26,777 - INFO - Registered with tracker for file: large_text_file.txt
2025-03-13 13:01:26,777 - INFO - Sent chunk count to tracker: 21
2025-03-13 13:01:26,780 - DEBUG - Sent heartbeat to tracker
2025-03-13 13:01:26,781 - INFO - Seeder listening on 196.47.194.183:7001
2025-03-13 13:01:26,781 - INFO - Seeder started successfully on port 7001
2025-03-13 13:01:37,308 - INFO - Seeder stopped.
2025-03-13 13:01:42,478 - INFO - Seeder stopped.
2025-03-13 13:03:36,060 - INFO - Binding TCP socket to 196.47.194.183:7000
2025-03-13 13:03:36,061 - INFO - File large_text_file.txt has 21 chunks (last chunk: 85844 bytes)
2025-03-13 13:03:36,062 - INFO - Registered with tracker for file: large_text_file.txt
2025-03-13 13:03:36,062 - INFO - Sent chunk count to tracker: 21
2025-03-13 13:03:36,063 - DEBUG - Sent heartbeat to tracker
2025-03-13 13:03:36,064 - INFO - Seeder listening on 196.47.194.183:7000
2025-03-13 13:03:36,065 - INFO - Seeder started successfully on port 7000
2025-03-13 13:03:41,516 - INFO - Binding TCP socket to 196.47.194.183:7001
2025-03-13 13:03:41,517 - INFO - File large_text_file.txt has 21 chunks (last chunk: 85844 bytes)
2025-03-13 13:03:41,517 - INFO - Registered with tracker for file: large_text_file.txt
2025-03-13 13:03:41,518 - INFO - Sent chunk count to tracker: 21
2025-03-13 13:03:41,520 - DEBUG - Sent heartbeat to tracker
2025-03-13 13:03:41,520 - INFO - Seeder listening on 196.47.194.183:7001
2025-03-13 13:03:41,521 - INFO - Seeder started successfully on port 7001
2025-03-13 13:03:47,672 - INFO - Binding TCP socket to 196.47.194.183:7002
2025-03-13 13:03:47,674 - INFO - File large_text_file.txt has 21 chunks (last chunk: 85844 bytes)
2025-03-13 13:03:47,674 - INFO - Registered with tracker for file: large_text_file.txt
2025-03-13 13:03:47,675 - INFO - Sent chunk count to tracker: 21
2025-03-13 13:03:47,676 - DEBUG - Sent heartbeat to tracker
2025-03-13 13:03:47,677 - INFO - Seeder listening on 196.47.194.183:7002
2025-03-13 13:03:47,677 - INFO - Seeder started successfully on port 7002
2025-03-13 13:03:57,043 - INFO - Accepted new connection from ('196.47.194.183', 51175)
2025-03-13 13:03:57,044 - INFO - Accepted new connection from ('196.47.194.183', 51177)
2025-03-13 13:03:57,045 - DEBUG - Starting connection handler for ('196.47.194.183', 51176)
2025-03-13 13:03:57,045 - DEBUG - Starting connection handler for ('196.47.194.183', 51177)
2025-03-13 13:03:57,046 - DEBUG - Received request: ['GET_CHUNK_COUNT', 'large_text_file.txt']
2025-03-13 13:03:57,047 - DEBUG - Received request: ['GET_CHUNK_COUNT', 'large_text_file.txt']
2025-03-13 13:03:57,047 - INFO - Processing request from ('196.47.194.183', 51176): GET_CHUNK_COUNT large_text_file.txt
2025-03-13 13:03:57,047 - INFO - Processing request from ('196.47.194.183', 51177): GET_CHUNK_COUNT large_text_file.txt
2025-03-13 13:03:57,047 - INFO - Sent total chunks: 21
2025-03-13 13:03:57,047 - DEBUG - Starting connection handler for ('196.47.194.183', 51175)
2025-03-13 13:03:57,047 - INFO - Sent total chunks: 21
2025-03-13 13:03:57,048 - DEBUG - Received request: ['SET_CHUNK_RANGE', 'large_text_file.txt', '0', '6']
2025-03-13 13:03:57,048 - DEBUG - Received request: ['GET_CHUNK_COUNT', 'large_text_file.txt']
2025-03-13 13:03:57,048 - INFO - Processing request from ('196.47.194.183', 51176): SET_CHUNK_RANGE large_text_file.txt
2025-03-13 13:03:57,049 - INFO - Accepted chunk range 0-6 for ('196.47.194.183', 51176)
2025-03-13 13:03:57,052 - DEBUG - Received request: ['SET_CHUNK_RANGE', 'large_text_file.txt', '14', '20']
2025-03-13 13:03:57,053 - DEBUG - Received request: ['GET_CHUNK', 'large_text_file.txt', '0']
2025-03-13 13:03:57,053 - INFO - Processing request from ('196.47.194.183', 51175): GET_CHUNK_COUNT large_text_file.txt
2025-03-13 13:03:57,054 - INFO - Processing request from ('196.47.194.183', 51176): GET_CHUNK large_text_file.txt
2025-03-13 13:03:57,054 - INFO - Processing request from ('196.47.194.183', 51177): SET_CHUNK_RANGE large_text_file.txt
2025-03-13 13:03:57,055 - INFO - Sent total chunks: 21
2025-03-13 13:03:57,057 - INFO - Accepted chunk range 14-20 for ('196.47.194.183', 51177)
2025-03-13 13:03:57,058 - DEBUG - Received request: ['GET_CHUNK', 'large_text_file.txt', '14']
2025-03-13 13:03:57,058 - DEBUG - Received request: ['SET_CHUNK_RANGE', 'large_text_file.txt', '7', '13']
2025-03-13 13:03:57,060 - INFO - Processing request from ('196.47.194.183', 51177): GET_CHUNK large_text_file.txt
2025-03-13 13:03:57,061 - INFO - Processing request from ('196.47.194.183', 51175): SET_CHUNK_RANGE large_text_file.txt
2025-03-13 13:03:57,075 - INFO - Sent chunk 0 (524288 bytes)
2025-03-13 13:03:57,080 - INFO - Accepted chunk range 7-13 for ('196.47.194.183', 51175)
2025-03-13 13:03:57,082 - DEBUG - Received request: ['GET_CHUNK', 'large_text_file.txt', '1']
2025-03-13 13:03:57,083 - INFO - Sent chunk 14 (524288 bytes)
2025-03-13 13:03:57,086 - DEBUG - Received request: ['GET_CHUNK', 'large_text_file.txt', '7']
2025-03-13 13:03:57,086 - INFO - Processing request from ('196.47.194.183', 51175): GET_CHUNK large_text_file.txt
2025-03-13 13:03:57,089 - INFO - Sent chunk 7 (524288 bytes)
2025-03-13 13:03:57,109 - INFO - Processing request from ('196.47.194.183', 51176): GET_CHUNK large_text_file.txt
2025-03-13 13:03:57,115 - INFO - Sent chunk 1 (524288 bytes)
2025-03-13 13:03:57,196 - DEBUG - Received request: ['GET_CHUNK', 'large_text_file.txt', '15']
2025-03-13 13:03:57,199 - INFO - Processing request from ('196.47.194.183', 51177): GET_CHUNK large_text_file.txt
2025-03-13 13:03:57,217 - INFO - Sent chunk 15 (524288 bytes)
2025-03-13 13:03:57,257 - DEBUG - Received request: ['GET_CHUNK', 'large_text_file.txt', '8']
2025-03-13 13:03:57,259 - INFO - Processing request from ('196.47.194.183', 51175): GET_CHUNK large_text_file.txt
2025-03-13 13:03:57,275 - INFO - Sent chunk 8 (524288 bytes)
2025-03-13 13:03:57,299 - DEBUG - Received request: ['GET_CHUNK', 'large_text_file.txt', '2']
2025-03-13 13:03:57,301 - INFO - Processing request from ('196.47.194.183', 51176): GET_CHUNK large_text_file.txt
2025-03-13 13:03:57,311 - INFO - Sent chunk 2 (524288 bytes)
2025-03-13 13:03:57,330 - DEBUG - Received request: ['GET_CHUNK', 'large_text_file.txt', '16']
2025-03-13 13:03:57,330 - INFO - Processing request from ('196.47.194.183', 51177): GET_CHUNK large_text_file.txt
2025-03-13 13:03:57,339 - INFO - Sent chunk 16 (524288 bytes)
2025-03-13 13:03:57,356 - DEBUG - Received request: ['GET_CHUNK', 'large_text_file.txt', '9']
2025-03-13 13:03:57,357 - INFO - Processing request from ('196.47.194.183', 51175): GET_CHUNK large_text_file.txt
2025-03-13 13:03:57,383 - DEBUG - Received request: ['GET_CHUNK', 'large_text_file.txt', '3']
2025-03-13 13:03:57,384 - INFO - Processing request from ('196.47.194.183', 51176): GET_CHUNK large_text_file.txt
2025-03-13 13:03:57,393 - INFO - Sent chunk 3 (524288 bytes)
2025-03-13 13:03:57,412 - DEBUG - Received request: ['GET_CHUNK', 'large_text_file.txt', '17']
2025-03-13 13:03:57,412 - INFO - Processing request from ('196.47.194.183', 51177): GET_CHUNK large_text_file.txt
2025-03-13 13:03:57,420 - INFO - Sent chunk 17 (524288 bytes)
2025-03-13 13:03:57,434 - DEBUG - Received request: ['GET_CHUNK', 'large_text_file.txt', '4']
2025-03-13 13:03:57,434 - INFO - Processing request from ('196.47.194.183', 51176): GET_CHUNK large_text_file.txt
2025-03-13 13:03:57,439 - INFO - Sent chunk 4 (524288 bytes)
2025-03-13 13:03:57,453 - DEBUG - Received request: ['GET_CHUNK', 'large_text_file.txt', '18']
2025-03-13 13:03:57,454 - INFO - Processing request from ('196.47.194.183', 51177): GET_CHUNK large_text_file.txt
2025-03-13 13:03:57,459 - INFO - Sent chunk 18 (524288 bytes)
2025-03-13 13:03:57,474 - DEBUG - Received request: ['GET_CHUNK', 'large_text_file.txt', '5']
2025-03-13 13:03:57,474 - INFO - Processing request from ('196.47.194.183', 51176): GET_CHUNK large_text_file.txt
2025-03-13 13:03:57,486 - INFO - Sent chunk 5 (524288 bytes)
2025-03-13 13:03:57,496 - DEBUG - Received request: ['GET_CHUNK', 'large_text_file.txt', '19']
2025-03-13 13:03:57,497 - INFO - Processing request from ('196.47.194.183', 51177): GET_CHUNK large_text_file.txt
2025-03-13 13:03:57,502 - INFO - Sent chunk 19 (524288 bytes)
2025-03-13 13:03:57,524 - DEBUG - Received request: ['GET_CHUNK', 'large_text_file.txt', '6']
2025-03-13 13:03:57,525 - INFO - Processing request from ('196.47.194.183', 51176): GET_CHUNK large_text_file.txt
2025-03-13 13:03:57,537 - INFO - Sent chunk 6 (524288 bytes)
2025-03-13 13:03:57,549 - DEBUG - Received request: ['GET_CHUNK', 'large_text_file.txt', '20']
2025-03-13 13:03:57,549 - INFO - Processing request from ('196.47.194.183', 51177): GET_CHUNK large_text_file.txt
2025-03-13 13:03:57,571 - DEBUG - Received request: ['DONE', 'large_text_file.txt']
2025-03-13 13:03:57,571 - INFO - Processing request from ('196.47.194.183', 51176): DONE large_text_file.txt
2025-03-13 13:03:57,581 - INFO - Client ('196.47.194.183', 51176) indicated completion
2025-03-13 13:03:57,583 - DEBUG - Closed connection to ('196.47.194.183', 51176)
2025-03-13 13:03:57,660 - INFO - Sent chunk 20 (85844 bytes) [LAST CHUNK]
2025-03-13 13:03:57,681 - INFO - Sent chunk 9 (524288 bytes)
2025-03-13 13:03:57,773 - DEBUG - Received request: ['GET_CHUNK', 'large_text_file.txt', '10']
2025-03-13 13:03:57,774 - INFO - Processing request from ('196.47.194.183', 51175): GET_CHUNK large_text_file.txt
2025-03-13 13:03:57,791 - INFO - Sent chunk 10 (524288 bytes)
2025-03-13 13:03:57,879 - DEBUG - Received request: ['GET_CHUNK', 'large_text_file.txt', '11']
2025-03-13 13:03:57,882 - INFO - Processing request from ('196.47.194.183', 51175): GET_CHUNK large_text_file.txt
2025-03-13 13:03:57,900 - INFO - Sent chunk 11 (524288 bytes)
2025-03-13 13:03:57,968 - DEBUG - Received request: ['GET_CHUNK', 'large_text_file.txt', '12']
2025-03-13 13:03:57,968 - INFO - Processing request from ('196.47.194.183', 51175): GET_CHUNK large_text_file.txt
2025-03-13 13:03:57,973 - INFO - Sent chunk 12 (524288 bytes)
2025-03-13 13:03:58,013 - DEBUG - Received request: ['GET_CHUNK', 'large_text_file.txt', '13']
2025-03-13 13:03:58,013 - INFO - Processing request from ('196.47.194.183', 51175): GET_CHUNK large_text_file.txt
2025-03-13 13:03:58,018 - INFO - Sent chunk 13 (524288 bytes)
2025-03-13 13:03:58,065 - DEBUG - Received request: ['DONE', 'large_text_file.txt']
2025-03-13 13:03:58,066 - INFO - Processing request from ('196.47.194.183', 51175): DONE large_text_file.txt
2025-03-13 13:03:58,073 - INFO - Client ('196.47.194.183', 51175) indicated completion
2025-03-13 13:03:58,079 - DEBUG - Closed connection to ('196.47.194.183', 51175)
2025-03-13 13:04:06,080 - DEBUG - Sent heartbeat to tracker
2025-03-13 13:04:11,530 - DEBUG - Sent heartbeat to tracker
2025-03-13 13:04:17,678 - DEBUG - Sent heartbeat to tracker
2025-03-13 13:04:36,088 - DEBUG - Sent heartbeat to tracker
2025-03-13 13:04:41,546 - DEBUG - Sent heartbeat to tracker
2025-03-13 13:04:47,695 - DEBUG - Sent heartbeat to tracker
2025-03-13 13:05:06,101 - DEBUG - Sent heartbeat to tracker
2025-03-13 13:05:11,559 - DEBUG - Sent heartbeat to tracker
2025-03-13 13:05:17,704 - DEBUG - Sent heartbeat to tracker
2025-03-13 13:05:27,613 - DEBUG - Received request: ['DONE', 'large_text_file.txt']
2025-03-13 13:05:27,614 - INFO - Processing request from ('196.47.194.183', 51177): DONE large_text_file.txt
2025-03-13 13:05:27,615 - INFO - Client ('196.47.194.183', 51177) indicated completion
2025-03-13 13:05:27,616 - DEBUG - Closed connection to ('196.47.194.183', 51177)
2025-03-13 13:05:36,119 - DEBUG - Sent heartbeat to tracker
2025-03-13 13:05:41,577 - DEBUG - Sent heartbeat to tracker
2025-03-13 13:05:47,712 - DEBUG - Sent heartbeat to tracker
2025-03-13 13:06:06,126 - DEBUG - Sent heartbeat to tracker
2025-03-13 13:06:11,586 - DEBUG - Sent heartbeat to tracker
2025-03-13 13:06:17,719 - DEBUG - Sent heartbeat to tracker
2025-03-13 13:06:36,139 - DEBUG - Sent heartbeat to tracker
2025-03-13 13:06:41,594 - DEBUG - Sent heartbeat to tracker
2025-03-13 13:06:47,729 - DEBUG - Sent heartbeat to tracker
2025-03-13 13:07:06,154 - DEBUG - Sent heartbeat to tracker
2025-03-13 13:07:11,618 - DEBUG - Sent heartbeat to tracker
2025-03-13 13:07:17,734 - DEBUG - Sent heartbeat to tracker
2025-03-13 13:07:36,158 - DEBUG - Sent heartbeat to tracker
2025-03-13 13:07:41,625 - DEBUG - Sent heartbeat to tracker
2025-03-13 13:07:47,746 - DEBUG - Sent heartbeat to tracker
2025-03-13 13:08:06,168 - DEBUG - Sent heartbeat to tracker
2025-03-13 13:08:11,640 - DEBUG - Sent heartbeat to tracker
2025-03-13 13:08:17,821 - DEBUG - Sent heartbeat to tracker
2025-03-13 13:08:36,184 - DEBUG - Sent heartbeat to tracker
2025-03-13 13:08:41,647 - DEBUG - Sent heartbeat to tracker
2025-03-13 13:08:47,874 - DEBUG - Sent heartbeat to tracker
2025-03-13 13:09:06,197 - DEBUG - Sent heartbeat to tracker
2025-03-13 13:09:11,676 - DEBUG - Sent heartbeat to tracker
2025-03-13 13:09:17,879 - DEBUG - Sent heartbeat to tracker
2025-03-13 13:09:36,209 - DEBUG - Sent heartbeat to tracker
2025-03-13 13:09:41,685 - DEBUG - Sent heartbeat to tracker
2025-03-13 13:09:47,897 - DEBUG - Sent heartbeat to tracker
2025-03-13 13:10:06,224 - DEBUG - Sent heartbeat to tracker
2025-03-13 13:10:11,691 - DEBUG - Sent heartbeat to tracker
2025-03-13 13:10:17,909 - DEBUG - Sent heartbeat to tracker
2025-03-13 13:10:36,241 - DEBUG - Sent heartbeat to tracker
2025-03-13 13:10:41,705 - DEBUG - Sent heartbeat to tracker
2025-03-13 13:10:47,923 - DEBUG - Sent heartbeat to tracker
2025-03-13 13:11:06,248 - DEBUG - Sent heartbeat to tracker
2025-03-13 13:11:11,722 - DEBUG - Sent heartbeat to tracker
2025-03-13 13:11:17,934 - DEBUG - Sent heartbeat to tracker
2025-03-13 13:11:36,263 - DEBUG - Sent heartbeat to tracker
2025-03-13 13:11:41,726 - DEBUG - Sent heartbeat to tracker
2025-03-13 13:11:47,938 - DEBUG - Sent heartbeat to tracker
2025-03-13 13:12:06,278 - DEBUG - Sent heartbeat to tracker
2025-03-13 13:12:11,743 - DEBUG - Sent heartbeat to tracker
2025-03-13 13:12:17,950 - DEBUG - Sent heartbeat to tracker
2025-03-13 13:12:28,321 - INFO - Seeder stopped.
2025-03-13 13:12:32,273 - INFO - Seeder stopped.
2025-03-13 13:12:36,216 - INFO - Seeder stopped.
>>>>>>> bbfa9f3e
<|MERGE_RESOLUTION|>--- conflicted
+++ resolved
@@ -309,1883 +309,4 @@
 2025-03-12 13:22:25,387 - DEBUG - Received request: ['DONE', 'large_text_file.txt']
 2025-03-12 13:22:25,388 - INFO - Processing request from ('196.47.194.183', 65114): DONE large_text_file.txt
 2025-03-12 13:22:25,390 - INFO - Client ('196.47.194.183', 65114) indicated completion
-2025-03-12 13:22:25,393 - DEBUG - Closed connection to ('196.47.194.183', 65114)
-<<<<<<< HEAD
-2025-03-12 16:04:47,040 - INFO - Binding TCP socket to 196.47.247.98:7000
-2025-03-12 16:04:47,043 - INFO - Registered with tracker for file: large_text_file.txt
-2025-03-12 16:04:47,046 - INFO - Sent chunk count to tracker: 21
-2025-03-12 16:04:47,059 - INFO - Seeder listening on 196.47.247.98:7000
-2025-03-12 16:05:03,212 - INFO - Binding TCP socket to 196.47.247.98:7000
-2025-03-12 16:05:03,215 - INFO - Registered with tracker for file: large_text_file.txt
-2025-03-12 16:05:03,216 - INFO - Sent chunk count to tracker: 21
-2025-03-12 16:05:03,223 - INFO - Seeder listening on 196.47.247.98:7000
-2025-03-12 16:05:32,041 - INFO - Accepted new connection from ('196.47.247.98', 54602)
-2025-03-12 16:05:32,042 - DEBUG - Starting connection handler for ('196.47.247.98', 54602)
-2025-03-12 16:05:32,043 - DEBUG - Received request: ['GET_CHUNK_COUNT', 'large_text_file.txt']
-2025-03-12 16:05:32,043 - INFO - Processing request from ('196.47.247.98', 54602): GET_CHUNK_COUNT large_text_file.txt
-2025-03-12 16:05:32,044 - INFO - Sent total chunks: 21
-2025-03-12 16:05:32,046 - DEBUG - Received request: ['GET_CHUNK', 'large_text_file.txt', '0']
-2025-03-12 16:05:32,047 - INFO - Processing request from ('196.47.247.98', 54602): GET_CHUNK large_text_file.txt
-2025-03-12 16:05:32,059 - INFO - Sent chunk 0 (524288 bytes)
-2025-03-12 16:05:32,073 - DEBUG - Received request: ['GET_CHUNK', 'large_text_file.txt', '1']
-2025-03-12 16:05:32,073 - INFO - Processing request from ('196.47.247.98', 54602): GET_CHUNK large_text_file.txt
-2025-03-12 16:05:32,077 - INFO - Sent chunk 1 (524288 bytes)
-2025-03-12 16:05:32,095 - DEBUG - Received request: ['GET_CHUNK', 'large_text_file.txt', '2']
-2025-03-12 16:05:32,096 - INFO - Processing request from ('196.47.247.98', 54602): GET_CHUNK large_text_file.txt
-2025-03-12 16:05:32,106 - INFO - Sent chunk 2 (524288 bytes)
-2025-03-12 16:05:32,122 - DEBUG - Received request: ['GET_CHUNK', 'large_text_file.txt', '3']
-2025-03-12 16:05:32,122 - INFO - Processing request from ('196.47.247.98', 54602): GET_CHUNK large_text_file.txt
-2025-03-12 16:05:32,128 - INFO - Sent chunk 3 (524288 bytes)
-2025-03-12 16:05:32,144 - DEBUG - Received request: ['GET_CHUNK', 'large_text_file.txt', '4']
-2025-03-12 16:05:32,145 - INFO - Processing request from ('196.47.247.98', 54602): GET_CHUNK large_text_file.txt
-2025-03-12 16:05:32,171 - INFO - Sent chunk 4 (524288 bytes)
-2025-03-12 16:05:32,180 - DEBUG - Received request: ['GET_CHUNK', 'large_text_file.txt', '5']
-2025-03-12 16:05:32,180 - INFO - Processing request from ('196.47.247.98', 54602): GET_CHUNK large_text_file.txt
-2025-03-12 16:05:32,190 - INFO - Sent chunk 5 (524288 bytes)
-2025-03-12 16:05:32,210 - DEBUG - Received request: ['GET_CHUNK', 'large_text_file.txt', '6']
-2025-03-12 16:05:32,210 - INFO - Processing request from ('196.47.247.98', 54602): GET_CHUNK large_text_file.txt
-2025-03-12 16:05:32,230 - INFO - Sent chunk 6 (524288 bytes)
-2025-03-12 16:05:32,249 - DEBUG - Received request: ['DONE', 'large_text_file.txt']
-2025-03-12 16:05:32,258 - INFO - Processing request from ('196.47.247.98', 54602): DONE large_text_file.txt
-2025-03-12 16:05:32,291 - INFO - Client ('196.47.247.98', 54602) indicated completion
-2025-03-12 16:05:32,295 - DEBUG - Closed connection to ('196.47.247.98', 54602)
-2025-03-12 16:07:00,282 - INFO - Seeder stopped.
-2025-03-12 16:07:04,878 - INFO - Binding TCP socket to 196.47.247.98:7000
-2025-03-12 16:07:04,926 - INFO - Registered with tracker for file: large_text_file.txt
-2025-03-12 16:07:04,938 - INFO - Sent chunk count to tracker: 21
-2025-03-12 16:07:04,940 - INFO - Seeder listening on 196.47.247.98:7000
-2025-03-12 16:07:08,472 - INFO - Accepted new connection from ('196.47.247.98', 54616)
-2025-03-12 16:07:08,474 - DEBUG - Starting connection handler for ('196.47.247.98', 54616)
-2025-03-12 16:07:08,493 - DEBUG - Received request: ['GET_CHUNK_COUNT', 'large_text_file.txt']
-2025-03-12 16:07:08,493 - INFO - Processing request from ('196.47.247.98', 54616): GET_CHUNK_COUNT large_text_file.txt
-2025-03-12 16:07:08,494 - INFO - Sent total chunks: 21
-2025-03-12 16:07:08,500 - DEBUG - Received request: ['GET_CHUNK', 'large_text_file.txt', '0']
-2025-03-12 16:07:08,501 - INFO - Processing request from ('196.47.247.98', 54616): GET_CHUNK large_text_file.txt
-2025-03-12 16:07:08,506 - INFO - Sent chunk 0 (524288 bytes)
-2025-03-12 16:07:08,510 - DEBUG - Received request: ['GET_CHUNK', 'large_text_file.txt', '1']
-2025-03-12 16:07:08,510 - INFO - Processing request from ('196.47.247.98', 54616): GET_CHUNK large_text_file.txt
-2025-03-12 16:07:08,519 - INFO - Sent chunk 1 (524288 bytes)
-2025-03-12 16:07:08,526 - DEBUG - Received request: ['GET_CHUNK', 'large_text_file.txt', '2']
-2025-03-12 16:07:08,526 - INFO - Processing request from ('196.47.247.98', 54616): GET_CHUNK large_text_file.txt
-2025-03-12 16:07:08,535 - INFO - Sent chunk 2 (524288 bytes)
-2025-03-12 16:07:08,539 - DEBUG - Received request: ['GET_CHUNK', 'large_text_file.txt', '3']
-2025-03-12 16:07:08,539 - INFO - Processing request from ('196.47.247.98', 54616): GET_CHUNK large_text_file.txt
-2025-03-12 16:07:08,543 - INFO - Sent chunk 3 (524288 bytes)
-2025-03-12 16:07:08,551 - DEBUG - Received request: ['GET_CHUNK', 'large_text_file.txt', '4']
-2025-03-12 16:07:08,552 - INFO - Processing request from ('196.47.247.98', 54616): GET_CHUNK large_text_file.txt
-2025-03-12 16:07:08,556 - INFO - Sent chunk 4 (524288 bytes)
-2025-03-12 16:07:08,561 - DEBUG - Received request: ['GET_CHUNK', 'large_text_file.txt', '5']
-2025-03-12 16:07:08,561 - INFO - Processing request from ('196.47.247.98', 54616): GET_CHUNK large_text_file.txt
-2025-03-12 16:07:08,571 - INFO - Sent chunk 5 (524288 bytes)
-2025-03-12 16:07:08,575 - DEBUG - Received request: ['GET_CHUNK', 'large_text_file.txt', '6']
-2025-03-12 16:07:08,575 - INFO - Processing request from ('196.47.247.98', 54616): GET_CHUNK large_text_file.txt
-2025-03-12 16:07:08,586 - INFO - Sent chunk 6 (524288 bytes)
-2025-03-12 16:07:08,588 - DEBUG - Received request: ['DONE', 'large_text_file.txt']
-2025-03-12 16:07:08,589 - INFO - Processing request from ('196.47.247.98', 54616): DONE large_text_file.txt
-2025-03-12 16:07:08,593 - INFO - Client ('196.47.247.98', 54616) indicated completion
-2025-03-12 16:07:08,594 - DEBUG - Closed connection to ('196.47.247.98', 54616)
-2025-03-12 16:07:19,373 - INFO - Accepted new connection from ('196.47.247.98', 54619)
-2025-03-12 16:07:19,385 - DEBUG - Starting connection handler for ('196.47.247.98', 54619)
-2025-03-12 16:07:19,387 - DEBUG - Received request: ['GET_CHUNK_COUNT', 'large_text_file.txt']
-2025-03-12 16:07:19,388 - INFO - Processing request from ('196.47.247.98', 54619): GET_CHUNK_COUNT large_text_file.txt
-2025-03-12 16:07:19,388 - INFO - Sent total chunks: 21
-2025-03-12 16:07:19,406 - DEBUG - Received request: ['GET_CHUNK', 'large_text_file.txt', '0']
-2025-03-12 16:07:19,407 - INFO - Processing request from ('196.47.247.98', 54619): GET_CHUNK large_text_file.txt
-2025-03-12 16:07:19,425 - INFO - Sent chunk 0 (524288 bytes)
-2025-03-12 16:07:19,427 - DEBUG - Received request: ['GET_CHUNK', 'large_text_file.txt', '1']
-2025-03-12 16:07:19,427 - INFO - Processing request from ('196.47.247.98', 54619): GET_CHUNK large_text_file.txt
-2025-03-12 16:07:19,434 - INFO - Sent chunk 1 (524288 bytes)
-2025-03-12 16:07:19,442 - DEBUG - Received request: ['GET_CHUNK', 'large_text_file.txt', '2']
-2025-03-12 16:07:19,443 - INFO - Processing request from ('196.47.247.98', 54619): GET_CHUNK large_text_file.txt
-2025-03-12 16:07:19,450 - INFO - Sent chunk 2 (524288 bytes)
-2025-03-12 16:07:19,455 - DEBUG - Received request: ['GET_CHUNK', 'large_text_file.txt', '3']
-2025-03-12 16:07:19,456 - INFO - Processing request from ('196.47.247.98', 54619): GET_CHUNK large_text_file.txt
-2025-03-12 16:07:19,460 - INFO - Sent chunk 3 (524288 bytes)
-2025-03-12 16:07:19,516 - DEBUG - Received request: ['GET_CHUNK', 'large_text_file.txt', '4']
-2025-03-12 16:07:19,516 - INFO - Processing request from ('196.47.247.98', 54619): GET_CHUNK large_text_file.txt
-2025-03-12 16:07:19,520 - INFO - Sent chunk 4 (524288 bytes)
-2025-03-12 16:07:19,524 - DEBUG - Received request: ['GET_CHUNK', 'large_text_file.txt', '5']
-2025-03-12 16:07:19,524 - INFO - Processing request from ('196.47.247.98', 54619): GET_CHUNK large_text_file.txt
-2025-03-12 16:07:19,529 - INFO - Sent chunk 5 (524288 bytes)
-2025-03-12 16:07:19,538 - DEBUG - Received request: ['GET_CHUNK', 'large_text_file.txt', '6']
-2025-03-12 16:07:19,538 - INFO - Processing request from ('196.47.247.98', 54619): GET_CHUNK large_text_file.txt
-2025-03-12 16:07:19,542 - INFO - Sent chunk 6 (524288 bytes)
-2025-03-12 16:07:19,550 - DEBUG - Received request: ['DONE', 'large_text_file.txt']
-2025-03-12 16:07:19,552 - INFO - Processing request from ('196.47.247.98', 54619): DONE large_text_file.txt
-2025-03-12 16:07:19,553 - INFO - Client ('196.47.247.98', 54619) indicated completion
-2025-03-12 16:07:19,553 - DEBUG - Closed connection to ('196.47.247.98', 54619)
-2025-03-12 16:07:21,655 - INFO - Accepted new connection from ('196.47.247.98', 54620)
-2025-03-12 16:07:21,657 - DEBUG - Starting connection handler for ('196.47.247.98', 54620)
-2025-03-12 16:07:21,657 - DEBUG - Received request: ['GET_CHUNK_COUNT', 'large_text_file.txt']
-2025-03-12 16:07:21,657 - INFO - Processing request from ('196.47.247.98', 54620): GET_CHUNK_COUNT large_text_file.txt
-2025-03-12 16:07:21,658 - INFO - Sent total chunks: 21
-2025-03-12 16:07:21,666 - DEBUG - Received request: ['GET_CHUNK', 'large_text_file.txt', '0']
-2025-03-12 16:07:21,666 - INFO - Processing request from ('196.47.247.98', 54620): GET_CHUNK large_text_file.txt
-2025-03-12 16:07:21,671 - INFO - Sent chunk 0 (524288 bytes)
-2025-03-12 16:07:21,687 - DEBUG - Received request: ['GET_CHUNK', 'large_text_file.txt', '1']
-2025-03-12 16:07:21,687 - INFO - Processing request from ('196.47.247.98', 54620): GET_CHUNK large_text_file.txt
-2025-03-12 16:07:21,692 - INFO - Sent chunk 1 (524288 bytes)
-2025-03-12 16:07:21,766 - DEBUG - Received request: ['GET_CHUNK', 'large_text_file.txt', '2']
-2025-03-12 16:07:21,767 - INFO - Processing request from ('196.47.247.98', 54620): GET_CHUNK large_text_file.txt
-2025-03-12 16:07:21,771 - INFO - Sent chunk 2 (524288 bytes)
-2025-03-12 16:07:21,789 - DEBUG - Received request: ['GET_CHUNK', 'large_text_file.txt', '3']
-2025-03-12 16:07:21,789 - INFO - Processing request from ('196.47.247.98', 54620): GET_CHUNK large_text_file.txt
-2025-03-12 16:07:21,794 - INFO - Sent chunk 3 (524288 bytes)
-2025-03-12 16:07:22,101 - DEBUG - Received request: ['GET_CHUNK', 'large_text_file.txt', '4']
-2025-03-12 16:07:22,101 - INFO - Processing request from ('196.47.247.98', 54620): GET_CHUNK large_text_file.txt
-2025-03-12 16:07:22,414 - INFO - Sent chunk 4 (524288 bytes)
-2025-03-12 16:07:22,430 - DEBUG - Received request: ['GET_CHUNK', 'large_text_file.txt', '5']
-2025-03-12 16:07:22,430 - INFO - Processing request from ('196.47.247.98', 54620): GET_CHUNK large_text_file.txt
-2025-03-12 16:07:22,435 - INFO - Sent chunk 5 (524288 bytes)
-2025-03-12 16:07:22,453 - DEBUG - Received request: ['GET_CHUNK', 'large_text_file.txt', '6']
-2025-03-12 16:07:22,453 - INFO - Processing request from ('196.47.247.98', 54620): GET_CHUNK large_text_file.txt
-2025-03-12 16:07:22,457 - INFO - Sent chunk 6 (524288 bytes)
-2025-03-12 16:07:22,472 - DEBUG - Received request: ['DONE', 'large_text_file.txt']
-2025-03-12 16:07:22,472 - INFO - Processing request from ('196.47.247.98', 54620): DONE large_text_file.txt
-2025-03-12 16:07:22,473 - INFO - Client ('196.47.247.98', 54620) indicated completion
-2025-03-12 16:07:22,473 - DEBUG - Closed connection to ('196.47.247.98', 54620)
-2025-03-12 16:07:24,924 - INFO - Accepted new connection from ('196.47.247.98', 54621)
-2025-03-12 16:07:24,926 - DEBUG - Starting connection handler for ('196.47.247.98', 54621)
-2025-03-12 16:07:24,927 - DEBUG - Received request: ['GET_CHUNK_COUNT', 'large_text_file.txt']
-2025-03-12 16:07:24,927 - INFO - Processing request from ('196.47.247.98', 54621): GET_CHUNK_COUNT large_text_file.txt
-2025-03-12 16:07:24,930 - INFO - Sent total chunks: 21
-2025-03-12 16:07:25,258 - DEBUG - Received request: ['GET_CHUNK', 'large_text_file.txt', '0']
-2025-03-12 16:07:25,259 - INFO - Processing request from ('196.47.247.98', 54621): GET_CHUNK large_text_file.txt
-2025-03-12 16:07:25,265 - INFO - Sent chunk 0 (524288 bytes)
-2025-03-12 16:07:25,643 - DEBUG - Received request: ['GET_CHUNK', 'large_text_file.txt', '1']
-2025-03-12 16:07:25,653 - INFO - Processing request from ('196.47.247.98', 54621): GET_CHUNK large_text_file.txt
-2025-03-12 16:07:25,661 - INFO - Sent chunk 1 (524288 bytes)
-2025-03-12 16:07:25,673 - DEBUG - Received request: ['GET_CHUNK', 'large_text_file.txt', '2']
-2025-03-12 16:07:25,677 - INFO - Processing request from ('196.47.247.98', 54621): GET_CHUNK large_text_file.txt
-2025-03-12 16:07:25,689 - INFO - Sent chunk 2 (524288 bytes)
-2025-03-12 16:07:25,692 - DEBUG - Received request: ['GET_CHUNK', 'large_text_file.txt', '3']
-2025-03-12 16:07:25,692 - INFO - Processing request from ('196.47.247.98', 54621): GET_CHUNK large_text_file.txt
-2025-03-12 16:07:25,702 - INFO - Sent chunk 3 (524288 bytes)
-2025-03-12 16:07:25,707 - DEBUG - Received request: ['GET_CHUNK', 'large_text_file.txt', '4']
-2025-03-12 16:07:25,707 - INFO - Processing request from ('196.47.247.98', 54621): GET_CHUNK large_text_file.txt
-2025-03-12 16:07:25,711 - INFO - Sent chunk 4 (524288 bytes)
-2025-03-12 16:07:25,720 - DEBUG - Received request: ['GET_CHUNK', 'large_text_file.txt', '5']
-2025-03-12 16:07:25,721 - INFO - Processing request from ('196.47.247.98', 54621): GET_CHUNK large_text_file.txt
-2025-03-12 16:07:25,725 - INFO - Sent chunk 5 (524288 bytes)
-2025-03-12 16:07:25,726 - DEBUG - Received request: ['GET_CHUNK', 'large_text_file.txt', '6']
-2025-03-12 16:07:25,727 - INFO - Processing request from ('196.47.247.98', 54621): GET_CHUNK large_text_file.txt
-2025-03-12 16:07:25,736 - INFO - Sent chunk 6 (524288 bytes)
-2025-03-12 16:07:25,740 - DEBUG - Received request: ['DONE', 'large_text_file.txt']
-2025-03-12 16:07:25,741 - INFO - Processing request from ('196.47.247.98', 54621): DONE large_text_file.txt
-2025-03-12 16:07:25,741 - INFO - Client ('196.47.247.98', 54621) indicated completion
-2025-03-12 16:07:25,751 - DEBUG - Closed connection to ('196.47.247.98', 54621)
-2025-03-12 16:07:26,950 - INFO - Accepted new connection from ('196.47.247.98', 54623)
-2025-03-12 16:07:26,952 - DEBUG - Starting connection handler for ('196.47.247.98', 54623)
-2025-03-12 16:07:26,953 - DEBUG - Received request: ['GET_CHUNK_COUNT', 'large_text_file.txt']
-2025-03-12 16:07:26,953 - INFO - Processing request from ('196.47.247.98', 54623): GET_CHUNK_COUNT large_text_file.txt
-2025-03-12 16:07:26,953 - INFO - Sent total chunks: 21
-2025-03-12 16:07:26,958 - DEBUG - Received request: ['GET_CHUNK', 'large_text_file.txt', '0']
-2025-03-12 16:07:26,959 - INFO - Processing request from ('196.47.247.98', 54623): GET_CHUNK large_text_file.txt
-2025-03-12 16:07:26,969 - INFO - Sent chunk 0 (524288 bytes)
-2025-03-12 16:07:26,985 - DEBUG - Received request: ['GET_CHUNK', 'large_text_file.txt', '1']
-2025-03-12 16:07:26,986 - INFO - Processing request from ('196.47.247.98', 54623): GET_CHUNK large_text_file.txt
-2025-03-12 16:07:26,991 - INFO - Sent chunk 1 (524288 bytes)
-2025-03-12 16:07:27,007 - DEBUG - Received request: ['GET_CHUNK', 'large_text_file.txt', '2']
-2025-03-12 16:07:27,007 - INFO - Processing request from ('196.47.247.98', 54623): GET_CHUNK large_text_file.txt
-2025-03-12 16:07:27,017 - INFO - Sent chunk 2 (524288 bytes)
-2025-03-12 16:07:27,027 - DEBUG - Received request: ['GET_CHUNK', 'large_text_file.txt', '3']
-2025-03-12 16:07:27,031 - INFO - Processing request from ('196.47.247.98', 54623): GET_CHUNK large_text_file.txt
-2025-03-12 16:07:27,350 - INFO - Sent chunk 3 (524288 bytes)
-2025-03-12 16:07:27,365 - DEBUG - Received request: ['GET_CHUNK', 'large_text_file.txt', '4']
-2025-03-12 16:07:27,366 - INFO - Processing request from ('196.47.247.98', 54623): GET_CHUNK large_text_file.txt
-2025-03-12 16:07:27,680 - INFO - Sent chunk 4 (524288 bytes)
-2025-03-12 16:07:27,688 - DEBUG - Received request: ['GET_CHUNK', 'large_text_file.txt', '5']
-2025-03-12 16:07:27,690 - INFO - Processing request from ('196.47.247.98', 54623): GET_CHUNK large_text_file.txt
-2025-03-12 16:07:27,695 - INFO - Sent chunk 5 (524288 bytes)
-2025-03-12 16:07:27,718 - DEBUG - Received request: ['GET_CHUNK', 'large_text_file.txt', '6']
-2025-03-12 16:07:27,719 - INFO - Processing request from ('196.47.247.98', 54623): GET_CHUNK large_text_file.txt
-2025-03-12 16:07:27,725 - INFO - Sent chunk 6 (524288 bytes)
-2025-03-12 16:07:27,741 - DEBUG - Received request: ['DONE', 'large_text_file.txt']
-2025-03-12 16:07:27,742 - INFO - Processing request from ('196.47.247.98', 54623): DONE large_text_file.txt
-2025-03-12 16:07:27,742 - INFO - Client ('196.47.247.98', 54623) indicated completion
-2025-03-12 16:07:27,743 - DEBUG - Closed connection to ('196.47.247.98', 54623)
-2025-03-12 16:07:30,071 - INFO - Accepted new connection from ('196.47.247.98', 54626)
-2025-03-12 16:07:30,073 - DEBUG - Starting connection handler for ('196.47.247.98', 54626)
-2025-03-12 16:07:30,074 - DEBUG - Received request: ['GET_CHUNK_COUNT', 'large_text_file.txt']
-2025-03-12 16:07:30,074 - INFO - Processing request from ('196.47.247.98', 54626): GET_CHUNK_COUNT large_text_file.txt
-2025-03-12 16:07:30,075 - INFO - Sent total chunks: 21
-2025-03-12 16:07:30,083 - DEBUG - Received request: ['GET_CHUNK', 'large_text_file.txt', '0']
-2025-03-12 16:07:30,083 - INFO - Processing request from ('196.47.247.98', 54626): GET_CHUNK large_text_file.txt
-2025-03-12 16:07:30,088 - INFO - Sent chunk 0 (524288 bytes)
-2025-03-12 16:07:30,092 - DEBUG - Received request: ['GET_CHUNK', 'large_text_file.txt', '1']
-2025-03-12 16:07:30,099 - INFO - Processing request from ('196.47.247.98', 54626): GET_CHUNK large_text_file.txt
-2025-03-12 16:07:30,104 - INFO - Sent chunk 1 (524288 bytes)
-2025-03-12 16:07:30,107 - DEBUG - Received request: ['GET_CHUNK', 'large_text_file.txt', '2']
-2025-03-12 16:07:30,107 - INFO - Processing request from ('196.47.247.98', 54626): GET_CHUNK large_text_file.txt
-2025-03-12 16:07:30,112 - INFO - Sent chunk 2 (524288 bytes)
-2025-03-12 16:07:30,120 - DEBUG - Received request: ['GET_CHUNK', 'large_text_file.txt', '3']
-2025-03-12 16:07:30,120 - INFO - Processing request from ('196.47.247.98', 54626): GET_CHUNK large_text_file.txt
-2025-03-12 16:07:30,125 - INFO - Sent chunk 3 (524288 bytes)
-2025-03-12 16:07:30,132 - DEBUG - Received request: ['GET_CHUNK', 'large_text_file.txt', '4']
-2025-03-12 16:07:30,132 - INFO - Processing request from ('196.47.247.98', 54626): GET_CHUNK large_text_file.txt
-2025-03-12 16:07:30,136 - INFO - Sent chunk 4 (524288 bytes)
-2025-03-12 16:07:30,143 - DEBUG - Received request: ['GET_CHUNK', 'large_text_file.txt', '5']
-2025-03-12 16:07:30,143 - INFO - Processing request from ('196.47.247.98', 54626): GET_CHUNK large_text_file.txt
-2025-03-12 16:07:30,152 - INFO - Sent chunk 5 (524288 bytes)
-2025-03-12 16:07:30,159 - DEBUG - Received request: ['GET_CHUNK', 'large_text_file.txt', '6']
-2025-03-12 16:07:30,160 - INFO - Processing request from ('196.47.247.98', 54626): GET_CHUNK large_text_file.txt
-2025-03-12 16:07:30,168 - INFO - Sent chunk 6 (524288 bytes)
-2025-03-12 16:07:30,170 - DEBUG - Received request: ['DONE', 'large_text_file.txt']
-2025-03-12 16:07:30,172 - INFO - Processing request from ('196.47.247.98', 54626): DONE large_text_file.txt
-2025-03-12 16:07:30,175 - INFO - Client ('196.47.247.98', 54626) indicated completion
-2025-03-12 16:07:30,176 - DEBUG - Closed connection to ('196.47.247.98', 54626)
-2025-03-12 16:07:31,409 - INFO - Accepted new connection from ('196.47.247.98', 54627)
-2025-03-12 16:07:31,415 - DEBUG - Starting connection handler for ('196.47.247.98', 54627)
-2025-03-12 16:07:31,416 - DEBUG - Received request: ['GET_CHUNK_COUNT', 'large_text_file.txt']
-2025-03-12 16:07:31,416 - INFO - Processing request from ('196.47.247.98', 54627): GET_CHUNK_COUNT large_text_file.txt
-2025-03-12 16:07:31,417 - INFO - Sent total chunks: 21
-2025-03-12 16:07:31,419 - DEBUG - Received request: ['GET_CHUNK', 'large_text_file.txt', '0']
-2025-03-12 16:07:31,421 - INFO - Processing request from ('196.47.247.98', 54627): GET_CHUNK large_text_file.txt
-2025-03-12 16:07:31,424 - INFO - Sent chunk 0 (524288 bytes)
-2025-03-12 16:07:31,440 - DEBUG - Received request: ['GET_CHUNK', 'large_text_file.txt', '1']
-2025-03-12 16:07:31,440 - INFO - Processing request from ('196.47.247.98', 54627): GET_CHUNK large_text_file.txt
-2025-03-12 16:07:31,449 - INFO - Sent chunk 1 (524288 bytes)
-2025-03-12 16:07:31,469 - DEBUG - Received request: ['GET_CHUNK', 'large_text_file.txt', '2']
-2025-03-12 16:07:31,469 - INFO - Processing request from ('196.47.247.98', 54627): GET_CHUNK large_text_file.txt
-2025-03-12 16:07:31,474 - INFO - Sent chunk 2 (524288 bytes)
-2025-03-12 16:07:31,490 - DEBUG - Received request: ['GET_CHUNK', 'large_text_file.txt', '3']
-2025-03-12 16:07:31,491 - INFO - Processing request from ('196.47.247.98', 54627): GET_CHUNK large_text_file.txt
-2025-03-12 16:07:31,499 - INFO - Sent chunk 3 (524288 bytes)
-2025-03-12 16:07:31,518 - DEBUG - Received request: ['GET_CHUNK', 'large_text_file.txt', '4']
-2025-03-12 16:07:31,519 - INFO - Processing request from ('196.47.247.98', 54627): GET_CHUNK large_text_file.txt
-2025-03-12 16:07:31,524 - INFO - Sent chunk 4 (524288 bytes)
-2025-03-12 16:07:31,541 - DEBUG - Received request: ['GET_CHUNK', 'large_text_file.txt', '5']
-2025-03-12 16:07:31,542 - INFO - Processing request from ('196.47.247.98', 54627): GET_CHUNK large_text_file.txt
-2025-03-12 16:07:31,551 - INFO - Sent chunk 5 (524288 bytes)
-2025-03-12 16:07:31,570 - DEBUG - Received request: ['GET_CHUNK', 'large_text_file.txt', '6']
-2025-03-12 16:07:31,571 - INFO - Processing request from ('196.47.247.98', 54627): GET_CHUNK large_text_file.txt
-2025-03-12 16:07:31,575 - INFO - Sent chunk 6 (524288 bytes)
-2025-03-12 16:07:31,598 - DEBUG - Received request: ['DONE', 'large_text_file.txt']
-2025-03-12 16:07:31,600 - INFO - Processing request from ('196.47.247.98', 54627): DONE large_text_file.txt
-2025-03-12 16:07:31,600 - INFO - Client ('196.47.247.98', 54627) indicated completion
-2025-03-12 16:07:31,600 - DEBUG - Closed connection to ('196.47.247.98', 54627)
-2025-03-12 16:07:32,453 - INFO - Accepted new connection from ('196.47.247.98', 54628)
-2025-03-12 16:07:32,456 - DEBUG - Starting connection handler for ('196.47.247.98', 54628)
-2025-03-12 16:07:32,456 - DEBUG - Received request: ['GET_CHUNK_COUNT', 'large_text_file.txt']
-2025-03-12 16:07:32,456 - INFO - Processing request from ('196.47.247.98', 54628): GET_CHUNK_COUNT large_text_file.txt
-2025-03-12 16:07:32,457 - INFO - Sent total chunks: 21
-2025-03-12 16:07:32,460 - DEBUG - Received request: ['GET_CHUNK', 'large_text_file.txt', '0']
-2025-03-12 16:07:32,465 - INFO - Processing request from ('196.47.247.98', 54628): GET_CHUNK large_text_file.txt
-2025-03-12 16:07:32,469 - INFO - Sent chunk 0 (524288 bytes)
-2025-03-12 16:07:32,486 - DEBUG - Received request: ['GET_CHUNK', 'large_text_file.txt', '1']
-2025-03-12 16:07:32,486 - INFO - Processing request from ('196.47.247.98', 54628): GET_CHUNK large_text_file.txt
-2025-03-12 16:07:32,490 - INFO - Sent chunk 1 (524288 bytes)
-2025-03-12 16:07:32,506 - DEBUG - Received request: ['GET_CHUNK', 'large_text_file.txt', '2']
-2025-03-12 16:07:32,506 - INFO - Processing request from ('196.47.247.98', 54628): GET_CHUNK large_text_file.txt
-2025-03-12 16:07:32,520 - INFO - Sent chunk 2 (524288 bytes)
-2025-03-12 16:07:32,533 - DEBUG - Received request: ['GET_CHUNK', 'large_text_file.txt', '3']
-2025-03-12 16:07:32,533 - INFO - Processing request from ('196.47.247.98', 54628): GET_CHUNK large_text_file.txt
-2025-03-12 16:07:32,537 - INFO - Sent chunk 3 (524288 bytes)
-2025-03-12 16:07:32,555 - DEBUG - Received request: ['GET_CHUNK', 'large_text_file.txt', '4']
-2025-03-12 16:07:32,556 - INFO - Processing request from ('196.47.247.98', 54628): GET_CHUNK large_text_file.txt
-2025-03-12 16:07:32,561 - INFO - Sent chunk 4 (524288 bytes)
-2025-03-12 16:07:32,576 - DEBUG - Received request: ['GET_CHUNK', 'large_text_file.txt', '5']
-2025-03-12 16:07:32,582 - INFO - Processing request from ('196.47.247.98', 54628): GET_CHUNK large_text_file.txt
-2025-03-12 16:07:32,587 - INFO - Sent chunk 5 (524288 bytes)
-2025-03-12 16:07:32,605 - DEBUG - Received request: ['GET_CHUNK', 'large_text_file.txt', '6']
-2025-03-12 16:07:32,606 - INFO - Processing request from ('196.47.247.98', 54628): GET_CHUNK large_text_file.txt
-2025-03-12 16:07:32,610 - INFO - Sent chunk 6 (524288 bytes)
-2025-03-12 16:07:32,626 - DEBUG - Received request: ['DONE', 'large_text_file.txt']
-2025-03-12 16:07:32,626 - INFO - Processing request from ('196.47.247.98', 54628): DONE large_text_file.txt
-2025-03-12 16:07:32,627 - INFO - Client ('196.47.247.98', 54628) indicated completion
-2025-03-12 16:07:32,627 - DEBUG - Closed connection to ('196.47.247.98', 54628)
-2025-03-12 16:07:34,004 - INFO - Accepted new connection from ('196.47.247.98', 54629)
-2025-03-12 16:07:34,006 - DEBUG - Starting connection handler for ('196.47.247.98', 54629)
-2025-03-12 16:07:34,006 - DEBUG - Received request: ['GET_CHUNK_COUNT', 'large_text_file.txt']
-2025-03-12 16:07:34,006 - INFO - Processing request from ('196.47.247.98', 54629): GET_CHUNK_COUNT large_text_file.txt
-2025-03-12 16:07:34,007 - INFO - Sent total chunks: 21
-2025-03-12 16:07:34,015 - DEBUG - Received request: ['GET_CHUNK', 'large_text_file.txt', '0']
-2025-03-12 16:07:34,017 - INFO - Processing request from ('196.47.247.98', 54629): GET_CHUNK large_text_file.txt
-2025-03-12 16:07:34,021 - INFO - Sent chunk 0 (524288 bytes)
-2025-03-12 16:07:34,039 - DEBUG - Received request: ['GET_CHUNK', 'large_text_file.txt', '1']
-2025-03-12 16:07:34,040 - INFO - Processing request from ('196.47.247.98', 54629): GET_CHUNK large_text_file.txt
-2025-03-12 16:07:34,051 - INFO - Sent chunk 1 (524288 bytes)
-2025-03-12 16:07:34,072 - DEBUG - Received request: ['GET_CHUNK', 'large_text_file.txt', '2']
-2025-03-12 16:07:34,072 - INFO - Processing request from ('196.47.247.98', 54629): GET_CHUNK large_text_file.txt
-2025-03-12 16:07:34,082 - INFO - Sent chunk 2 (524288 bytes)
-2025-03-12 16:07:34,092 - DEBUG - Received request: ['GET_CHUNK', 'large_text_file.txt', '3']
-2025-03-12 16:07:34,092 - INFO - Processing request from ('196.47.247.98', 54629): GET_CHUNK large_text_file.txt
-2025-03-12 16:07:34,100 - INFO - Sent chunk 3 (524288 bytes)
-2025-03-12 16:07:34,123 - DEBUG - Received request: ['GET_CHUNK', 'large_text_file.txt', '4']
-2025-03-12 16:07:34,123 - INFO - Processing request from ('196.47.247.98', 54629): GET_CHUNK large_text_file.txt
-2025-03-12 16:07:34,133 - INFO - Sent chunk 4 (524288 bytes)
-2025-03-12 16:07:34,151 - DEBUG - Received request: ['GET_CHUNK', 'large_text_file.txt', '5']
-2025-03-12 16:07:34,152 - INFO - Processing request from ('196.47.247.98', 54629): GET_CHUNK large_text_file.txt
-2025-03-12 16:07:34,165 - INFO - Sent chunk 5 (524288 bytes)
-2025-03-12 16:07:34,176 - DEBUG - Received request: ['GET_CHUNK', 'large_text_file.txt', '6']
-2025-03-12 16:07:34,181 - INFO - Processing request from ('196.47.247.98', 54629): GET_CHUNK large_text_file.txt
-2025-03-12 16:07:34,187 - INFO - Sent chunk 6 (524288 bytes)
-2025-03-12 16:07:34,202 - DEBUG - Received request: ['DONE', 'large_text_file.txt']
-2025-03-12 16:07:34,203 - INFO - Processing request from ('196.47.247.98', 54629): DONE large_text_file.txt
-2025-03-12 16:07:34,208 - INFO - Client ('196.47.247.98', 54629) indicated completion
-2025-03-12 16:07:34,209 - DEBUG - Closed connection to ('196.47.247.98', 54629)
-2025-03-12 16:07:35,316 - INFO - Accepted new connection from ('196.47.247.98', 54630)
-2025-03-12 16:07:35,319 - DEBUG - Starting connection handler for ('196.47.247.98', 54630)
-2025-03-12 16:07:35,320 - DEBUG - Received request: ['GET_CHUNK_COUNT', 'large_text_file.txt']
-2025-03-12 16:07:35,321 - INFO - Processing request from ('196.47.247.98', 54630): GET_CHUNK_COUNT large_text_file.txt
-2025-03-12 16:07:35,322 - INFO - Sent total chunks: 21
-2025-03-12 16:07:35,325 - DEBUG - Received request: ['GET_CHUNK', 'large_text_file.txt', '0']
-2025-03-12 16:07:35,325 - INFO - Processing request from ('196.47.247.98', 54630): GET_CHUNK large_text_file.txt
-2025-03-12 16:07:35,335 - INFO - Sent chunk 0 (524288 bytes)
-2025-03-12 16:07:35,340 - DEBUG - Received request: ['GET_CHUNK', 'large_text_file.txt', '1']
-2025-03-12 16:07:35,341 - INFO - Processing request from ('196.47.247.98', 54630): GET_CHUNK large_text_file.txt
-2025-03-12 16:07:35,350 - INFO - Sent chunk 1 (524288 bytes)
-2025-03-12 16:07:35,355 - DEBUG - Received request: ['GET_CHUNK', 'large_text_file.txt', '2']
-2025-03-12 16:07:35,355 - INFO - Processing request from ('196.47.247.98', 54630): GET_CHUNK large_text_file.txt
-2025-03-12 16:07:35,360 - INFO - Sent chunk 2 (524288 bytes)
-2025-03-12 16:07:35,373 - DEBUG - Received request: ['GET_CHUNK', 'large_text_file.txt', '3']
-2025-03-12 16:07:35,373 - INFO - Processing request from ('196.47.247.98', 54630): GET_CHUNK large_text_file.txt
-2025-03-12 16:07:35,378 - INFO - Sent chunk 3 (524288 bytes)
-2025-03-12 16:07:35,386 - DEBUG - Received request: ['GET_CHUNK', 'large_text_file.txt', '4']
-2025-03-12 16:07:35,386 - INFO - Processing request from ('196.47.247.98', 54630): GET_CHUNK large_text_file.txt
-2025-03-12 16:07:35,390 - INFO - Sent chunk 4 (524288 bytes)
-2025-03-12 16:07:35,392 - DEBUG - Received request: ['GET_CHUNK', 'large_text_file.txt', '5']
-2025-03-12 16:07:35,393 - INFO - Processing request from ('196.47.247.98', 54630): GET_CHUNK large_text_file.txt
-2025-03-12 16:07:35,404 - INFO - Sent chunk 5 (524288 bytes)
-2025-03-12 16:07:35,405 - DEBUG - Received request: ['GET_CHUNK', 'large_text_file.txt', '6']
-2025-03-12 16:07:35,406 - INFO - Processing request from ('196.47.247.98', 54630): GET_CHUNK large_text_file.txt
-2025-03-12 16:07:35,716 - INFO - Sent chunk 6 (524288 bytes)
-2025-03-12 16:07:35,719 - DEBUG - Received request: ['DONE', 'large_text_file.txt']
-2025-03-12 16:07:35,720 - INFO - Processing request from ('196.47.247.98', 54630): DONE large_text_file.txt
-2025-03-12 16:07:35,721 - INFO - Client ('196.47.247.98', 54630) indicated completion
-2025-03-12 16:07:35,722 - DEBUG - Closed connection to ('196.47.247.98', 54630)
-2025-03-12 16:07:36,704 - INFO - Accepted new connection from ('196.47.247.98', 54631)
-2025-03-12 16:07:36,706 - DEBUG - Starting connection handler for ('196.47.247.98', 54631)
-2025-03-12 16:07:36,707 - DEBUG - Received request: ['GET_CHUNK_COUNT', 'large_text_file.txt']
-2025-03-12 16:07:36,707 - INFO - Processing request from ('196.47.247.98', 54631): GET_CHUNK_COUNT large_text_file.txt
-2025-03-12 16:07:36,708 - INFO - Sent total chunks: 21
-2025-03-12 16:07:36,714 - DEBUG - Received request: ['GET_CHUNK', 'large_text_file.txt', '0']
-2025-03-12 16:07:36,715 - INFO - Processing request from ('196.47.247.98', 54631): GET_CHUNK large_text_file.txt
-2025-03-12 16:07:36,720 - INFO - Sent chunk 0 (524288 bytes)
-2025-03-12 16:07:36,738 - DEBUG - Received request: ['GET_CHUNK', 'large_text_file.txt', '1']
-2025-03-12 16:07:36,739 - INFO - Processing request from ('196.47.247.98', 54631): GET_CHUNK large_text_file.txt
-2025-03-12 16:07:36,743 - INFO - Sent chunk 1 (524288 bytes)
-2025-03-12 16:07:36,765 - DEBUG - Received request: ['GET_CHUNK', 'large_text_file.txt', '2']
-2025-03-12 16:07:36,768 - INFO - Processing request from ('196.47.247.98', 54631): GET_CHUNK large_text_file.txt
-2025-03-12 16:07:36,773 - INFO - Sent chunk 2 (524288 bytes)
-2025-03-12 16:07:36,788 - DEBUG - Received request: ['GET_CHUNK', 'large_text_file.txt', '3']
-2025-03-12 16:07:36,789 - INFO - Processing request from ('196.47.247.98', 54631): GET_CHUNK large_text_file.txt
-2025-03-12 16:07:36,798 - INFO - Sent chunk 3 (524288 bytes)
-2025-03-12 16:07:36,815 - DEBUG - Received request: ['GET_CHUNK', 'large_text_file.txt', '4']
-2025-03-12 16:07:36,815 - INFO - Processing request from ('196.47.247.98', 54631): GET_CHUNK large_text_file.txt
-2025-03-12 16:07:36,820 - INFO - Sent chunk 4 (524288 bytes)
-2025-03-12 16:07:36,837 - DEBUG - Received request: ['GET_CHUNK', 'large_text_file.txt', '5']
-2025-03-12 16:07:36,837 - INFO - Processing request from ('196.47.247.98', 54631): GET_CHUNK large_text_file.txt
-2025-03-12 16:07:36,842 - INFO - Sent chunk 5 (524288 bytes)
-2025-03-12 16:07:36,858 - DEBUG - Received request: ['GET_CHUNK', 'large_text_file.txt', '6']
-2025-03-12 16:07:36,859 - INFO - Processing request from ('196.47.247.98', 54631): GET_CHUNK large_text_file.txt
-2025-03-12 16:07:36,868 - INFO - Sent chunk 6 (524288 bytes)
-2025-03-12 16:07:36,886 - DEBUG - Received request: ['DONE', 'large_text_file.txt']
-2025-03-12 16:07:36,887 - INFO - Processing request from ('196.47.247.98', 54631): DONE large_text_file.txt
-2025-03-12 16:07:36,890 - INFO - Client ('196.47.247.98', 54631) indicated completion
-2025-03-12 16:07:36,901 - DEBUG - Closed connection to ('196.47.247.98', 54631)
-2025-03-12 16:07:38,274 - INFO - Accepted new connection from ('196.47.247.98', 54632)
-2025-03-12 16:07:38,276 - DEBUG - Starting connection handler for ('196.47.247.98', 54632)
-2025-03-12 16:07:38,281 - DEBUG - Received request: ['GET_CHUNK_COUNT', 'large_text_file.txt']
-2025-03-12 16:07:38,281 - INFO - Processing request from ('196.47.247.98', 54632): GET_CHUNK_COUNT large_text_file.txt
-2025-03-12 16:07:38,282 - INFO - Sent total chunks: 21
-2025-03-12 16:07:38,285 - DEBUG - Received request: ['GET_CHUNK', 'large_text_file.txt', '0']
-2025-03-12 16:07:38,286 - INFO - Processing request from ('196.47.247.98', 54632): GET_CHUNK large_text_file.txt
-2025-03-12 16:07:38,289 - INFO - Sent chunk 0 (524288 bytes)
-2025-03-12 16:07:38,294 - DEBUG - Received request: ['GET_CHUNK', 'large_text_file.txt', '1']
-2025-03-12 16:07:38,297 - INFO - Processing request from ('196.47.247.98', 54632): GET_CHUNK large_text_file.txt
-2025-03-12 16:07:38,304 - INFO - Sent chunk 1 (524288 bytes)
-2025-03-12 16:07:38,307 - DEBUG - Received request: ['GET_CHUNK', 'large_text_file.txt', '2']
-2025-03-12 16:07:38,307 - INFO - Processing request from ('196.47.247.98', 54632): GET_CHUNK large_text_file.txt
-2025-03-12 16:07:38,316 - INFO - Sent chunk 2 (524288 bytes)
-2025-03-12 16:07:38,320 - DEBUG - Received request: ['GET_CHUNK', 'large_text_file.txt', '3']
-2025-03-12 16:07:38,320 - INFO - Processing request from ('196.47.247.98', 54632): GET_CHUNK large_text_file.txt
-2025-03-12 16:07:38,324 - INFO - Sent chunk 3 (524288 bytes)
-2025-03-12 16:07:38,333 - DEBUG - Received request: ['GET_CHUNK', 'large_text_file.txt', '4']
-2025-03-12 16:07:38,334 - INFO - Processing request from ('196.47.247.98', 54632): GET_CHUNK large_text_file.txt
-2025-03-12 16:07:38,338 - INFO - Sent chunk 4 (524288 bytes)
-2025-03-12 16:07:38,340 - DEBUG - Received request: ['GET_CHUNK', 'large_text_file.txt', '5']
-2025-03-12 16:07:38,341 - INFO - Processing request from ('196.47.247.98', 54632): GET_CHUNK large_text_file.txt
-2025-03-12 16:07:38,352 - INFO - Sent chunk 5 (524288 bytes)
-2025-03-12 16:07:38,355 - DEBUG - Received request: ['GET_CHUNK', 'large_text_file.txt', '6']
-2025-03-12 16:07:38,355 - INFO - Processing request from ('196.47.247.98', 54632): GET_CHUNK large_text_file.txt
-2025-03-12 16:07:38,362 - INFO - Sent chunk 6 (524288 bytes)
-2025-03-12 16:07:38,368 - DEBUG - Received request: ['DONE', 'large_text_file.txt']
-2025-03-12 16:07:38,369 - INFO - Processing request from ('196.47.247.98', 54632): DONE large_text_file.txt
-2025-03-12 16:07:38,369 - INFO - Client ('196.47.247.98', 54632) indicated completion
-2025-03-12 16:07:38,373 - DEBUG - Closed connection to ('196.47.247.98', 54632)
-2025-03-12 16:07:39,318 - INFO - Accepted new connection from ('196.47.247.98', 54633)
-2025-03-12 16:07:39,319 - DEBUG - Starting connection handler for ('196.47.247.98', 54633)
-2025-03-12 16:07:39,320 - DEBUG - Received request: ['GET_CHUNK_COUNT', 'large_text_file.txt']
-2025-03-12 16:07:39,320 - INFO - Processing request from ('196.47.247.98', 54633): GET_CHUNK_COUNT large_text_file.txt
-2025-03-12 16:07:39,322 - INFO - Sent total chunks: 21
-2025-03-12 16:07:39,325 - DEBUG - Received request: ['GET_CHUNK', 'large_text_file.txt', '0']
-2025-03-12 16:07:39,325 - INFO - Processing request from ('196.47.247.98', 54633): GET_CHUNK large_text_file.txt
-2025-03-12 16:07:39,334 - INFO - Sent chunk 0 (524288 bytes)
-2025-03-12 16:07:39,339 - DEBUG - Received request: ['GET_CHUNK', 'large_text_file.txt', '1']
-2025-03-12 16:07:39,339 - INFO - Processing request from ('196.47.247.98', 54633): GET_CHUNK large_text_file.txt
-2025-03-12 16:07:39,343 - INFO - Sent chunk 1 (524288 bytes)
-2025-03-12 16:07:39,352 - DEBUG - Received request: ['GET_CHUNK', 'large_text_file.txt', '2']
-2025-03-12 16:07:39,352 - INFO - Processing request from ('196.47.247.98', 54633): GET_CHUNK large_text_file.txt
-2025-03-12 16:07:39,356 - INFO - Sent chunk 2 (524288 bytes)
-2025-03-12 16:07:39,359 - DEBUG - Received request: ['GET_CHUNK', 'large_text_file.txt', '3']
-2025-03-12 16:07:39,359 - INFO - Processing request from ('196.47.247.98', 54633): GET_CHUNK large_text_file.txt
-2025-03-12 16:07:39,369 - INFO - Sent chunk 3 (524288 bytes)
-2025-03-12 16:07:39,677 - DEBUG - Received request: ['GET_CHUNK', 'large_text_file.txt', '4']
-2025-03-12 16:07:39,679 - INFO - Processing request from ('196.47.247.98', 54633): GET_CHUNK large_text_file.txt
-2025-03-12 16:07:39,684 - INFO - Sent chunk 4 (524288 bytes)
-2025-03-12 16:07:39,687 - DEBUG - Received request: ['GET_CHUNK', 'large_text_file.txt', '5']
-2025-03-12 16:07:39,687 - INFO - Processing request from ('196.47.247.98', 54633): GET_CHUNK large_text_file.txt
-2025-03-12 16:07:40,001 - INFO - Sent chunk 5 (524288 bytes)
-2025-03-12 16:07:40,007 - DEBUG - Received request: ['GET_CHUNK', 'large_text_file.txt', '6']
-2025-03-12 16:07:40,007 - INFO - Processing request from ('196.47.247.98', 54633): GET_CHUNK large_text_file.txt
-2025-03-12 16:07:40,016 - INFO - Sent chunk 6 (524288 bytes)
-2025-03-12 16:07:40,020 - DEBUG - Received request: ['DONE', 'large_text_file.txt']
-2025-03-12 16:07:40,020 - INFO - Processing request from ('196.47.247.98', 54633): DONE large_text_file.txt
-2025-03-12 16:07:40,021 - INFO - Client ('196.47.247.98', 54633) indicated completion
-2025-03-12 16:07:40,022 - DEBUG - Closed connection to ('196.47.247.98', 54633)
-2025-03-12 16:07:44,365 - INFO - Accepted new connection from ('196.47.247.98', 54634)
-2025-03-12 16:07:44,367 - DEBUG - Starting connection handler for ('196.47.247.98', 54634)
-2025-03-12 16:07:44,367 - DEBUG - Received request: ['GET_CHUNK_COUNT', 'large_text_file.txt']
-2025-03-12 16:07:44,367 - INFO - Processing request from ('196.47.247.98', 54634): GET_CHUNK_COUNT large_text_file.txt
-2025-03-12 16:07:44,368 - INFO - Sent total chunks: 21
-2025-03-12 16:07:44,371 - DEBUG - Received request: ['GET_CHUNK', 'large_text_file.txt', '0']
-2025-03-12 16:07:44,371 - INFO - Processing request from ('196.47.247.98', 54634): GET_CHUNK large_text_file.txt
-2025-03-12 16:07:44,384 - INFO - Sent chunk 0 (524288 bytes)
-2025-03-12 16:07:44,392 - DEBUG - Received request: ['GET_CHUNK', 'large_text_file.txt', '1']
-2025-03-12 16:07:44,393 - INFO - Processing request from ('196.47.247.98', 54634): GET_CHUNK large_text_file.txt
-2025-03-12 16:07:44,401 - INFO - Sent chunk 1 (524288 bytes)
-2025-03-12 16:07:44,416 - DEBUG - Received request: ['GET_CHUNK', 'large_text_file.txt', '2']
-2025-03-12 16:07:44,416 - INFO - Processing request from ('196.47.247.98', 54634): GET_CHUNK large_text_file.txt
-2025-03-12 16:07:44,421 - INFO - Sent chunk 2 (524288 bytes)
-2025-03-12 16:07:44,436 - DEBUG - Received request: ['GET_CHUNK', 'large_text_file.txt', '3']
-2025-03-12 16:07:44,436 - INFO - Processing request from ('196.47.247.98', 54634): GET_CHUNK large_text_file.txt
-2025-03-12 16:07:44,439 - INFO - Sent chunk 3 (524288 bytes)
-2025-03-12 16:07:44,455 - DEBUG - Received request: ['GET_CHUNK', 'large_text_file.txt', '4']
-2025-03-12 16:07:44,455 - INFO - Processing request from ('196.47.247.98', 54634): GET_CHUNK large_text_file.txt
-2025-03-12 16:07:44,464 - INFO - Sent chunk 4 (524288 bytes)
-2025-03-12 16:07:44,475 - DEBUG - Received request: ['GET_CHUNK', 'large_text_file.txt', '5']
-2025-03-12 16:07:44,480 - INFO - Processing request from ('196.47.247.98', 54634): GET_CHUNK large_text_file.txt
-2025-03-12 16:07:44,486 - INFO - Sent chunk 5 (524288 bytes)
-2025-03-12 16:07:44,502 - DEBUG - Received request: ['GET_CHUNK', 'large_text_file.txt', '6']
-2025-03-12 16:07:44,502 - INFO - Processing request from ('196.47.247.98', 54634): GET_CHUNK large_text_file.txt
-2025-03-12 16:07:44,507 - INFO - Sent chunk 6 (524288 bytes)
-2025-03-12 16:07:44,521 - DEBUG - Received request: ['DONE', 'large_text_file.txt']
-2025-03-12 16:07:44,522 - INFO - Processing request from ('196.47.247.98', 54634): DONE large_text_file.txt
-2025-03-12 16:07:44,522 - INFO - Client ('196.47.247.98', 54634) indicated completion
-2025-03-12 16:07:44,523 - DEBUG - Closed connection to ('196.47.247.98', 54634)
-2025-03-12 16:07:46,030 - INFO - Accepted new connection from ('196.47.247.98', 54635)
-2025-03-12 16:07:46,032 - DEBUG - Starting connection handler for ('196.47.247.98', 54635)
-2025-03-12 16:07:46,032 - DEBUG - Received request: ['GET_CHUNK_COUNT', 'large_text_file.txt']
-2025-03-12 16:07:46,032 - INFO - Processing request from ('196.47.247.98', 54635): GET_CHUNK_COUNT large_text_file.txt
-2025-03-12 16:07:46,034 - INFO - Sent total chunks: 21
-2025-03-12 16:07:46,038 - DEBUG - Received request: ['GET_CHUNK', 'large_text_file.txt', '0']
-2025-03-12 16:07:46,038 - INFO - Processing request from ('196.47.247.98', 54635): GET_CHUNK large_text_file.txt
-2025-03-12 16:07:46,042 - INFO - Sent chunk 0 (524288 bytes)
-2025-03-12 16:07:46,051 - DEBUG - Received request: ['GET_CHUNK', 'large_text_file.txt', '1']
-2025-03-12 16:07:46,052 - INFO - Processing request from ('196.47.247.98', 54635): GET_CHUNK large_text_file.txt
-2025-03-12 16:07:46,057 - INFO - Sent chunk 1 (524288 bytes)
-2025-03-12 16:07:46,059 - DEBUG - Received request: ['GET_CHUNK', 'large_text_file.txt', '2']
-2025-03-12 16:07:46,064 - INFO - Processing request from ('196.47.247.98', 54635): GET_CHUNK large_text_file.txt
-2025-03-12 16:07:46,069 - INFO - Sent chunk 2 (524288 bytes)
-2025-03-12 16:07:46,071 - DEBUG - Received request: ['GET_CHUNK', 'large_text_file.txt', '3']
-2025-03-12 16:07:46,071 - INFO - Processing request from ('196.47.247.98', 54635): GET_CHUNK large_text_file.txt
-2025-03-12 16:07:46,078 - INFO - Sent chunk 3 (524288 bytes)
-2025-03-12 16:07:46,084 - DEBUG - Received request: ['GET_CHUNK', 'large_text_file.txt', '4']
-2025-03-12 16:07:46,084 - INFO - Processing request from ('196.47.247.98', 54635): GET_CHUNK large_text_file.txt
-2025-03-12 16:07:46,089 - INFO - Sent chunk 4 (524288 bytes)
-2025-03-12 16:07:46,092 - DEBUG - Received request: ['GET_CHUNK', 'large_text_file.txt', '5']
-2025-03-12 16:07:46,092 - INFO - Processing request from ('196.47.247.98', 54635): GET_CHUNK large_text_file.txt
-2025-03-12 16:07:46,101 - INFO - Sent chunk 5 (524288 bytes)
-2025-03-12 16:07:46,107 - DEBUG - Received request: ['GET_CHUNK', 'large_text_file.txt', '6']
-2025-03-12 16:07:46,107 - INFO - Processing request from ('196.47.247.98', 54635): GET_CHUNK large_text_file.txt
-2025-03-12 16:07:46,117 - INFO - Sent chunk 6 (524288 bytes)
-2025-03-12 16:07:46,120 - DEBUG - Received request: ['DONE', 'large_text_file.txt']
-2025-03-12 16:07:46,120 - INFO - Processing request from ('196.47.247.98', 54635): DONE large_text_file.txt
-2025-03-12 16:07:46,121 - INFO - Client ('196.47.247.98', 54635) indicated completion
-2025-03-12 16:07:46,121 - DEBUG - Closed connection to ('196.47.247.98', 54635)
-2025-03-12 16:07:47,548 - INFO - Accepted new connection from ('196.47.247.98', 54636)
-2025-03-12 16:07:47,549 - DEBUG - Starting connection handler for ('196.47.247.98', 54636)
-2025-03-12 16:07:47,549 - DEBUG - Received request: ['GET_CHUNK_COUNT', 'large_text_file.txt']
-2025-03-12 16:07:47,549 - INFO - Processing request from ('196.47.247.98', 54636): GET_CHUNK_COUNT large_text_file.txt
-2025-03-12 16:07:47,550 - INFO - Sent total chunks: 21
-2025-03-12 16:07:47,606 - DEBUG - Received request: ['GET_CHUNK', 'large_text_file.txt', '0']
-2025-03-12 16:07:47,606 - INFO - Processing request from ('196.47.247.98', 54636): GET_CHUNK large_text_file.txt
-2025-03-12 16:07:47,615 - INFO - Sent chunk 0 (524288 bytes)
-2025-03-12 16:07:47,626 - DEBUG - Received request: ['GET_CHUNK', 'large_text_file.txt', '1']
-2025-03-12 16:07:47,630 - INFO - Processing request from ('196.47.247.98', 54636): GET_CHUNK large_text_file.txt
-2025-03-12 16:07:47,635 - INFO - Sent chunk 1 (524288 bytes)
-2025-03-12 16:07:47,650 - DEBUG - Received request: ['GET_CHUNK', 'large_text_file.txt', '2']
-2025-03-12 16:07:47,652 - INFO - Processing request from ('196.47.247.98', 54636): GET_CHUNK large_text_file.txt
-2025-03-12 16:07:47,656 - INFO - Sent chunk 2 (524288 bytes)
-2025-03-12 16:07:47,671 - DEBUG - Received request: ['GET_CHUNK', 'large_text_file.txt', '3']
-2025-03-12 16:07:47,672 - INFO - Processing request from ('196.47.247.98', 54636): GET_CHUNK large_text_file.txt
-2025-03-12 16:07:47,676 - INFO - Sent chunk 3 (524288 bytes)
-2025-03-12 16:07:47,692 - DEBUG - Received request: ['GET_CHUNK', 'large_text_file.txt', '4']
-2025-03-12 16:07:47,692 - INFO - Processing request from ('196.47.247.98', 54636): GET_CHUNK large_text_file.txt
-2025-03-12 16:07:47,701 - INFO - Sent chunk 4 (524288 bytes)
-2025-03-12 16:07:47,719 - DEBUG - Received request: ['GET_CHUNK', 'large_text_file.txt', '5']
-2025-03-12 16:07:47,720 - INFO - Processing request from ('196.47.247.98', 54636): GET_CHUNK large_text_file.txt
-2025-03-12 16:07:47,724 - INFO - Sent chunk 5 (524288 bytes)
-2025-03-12 16:07:47,740 - DEBUG - Received request: ['GET_CHUNK', 'large_text_file.txt', '6']
-2025-03-12 16:07:47,740 - INFO - Processing request from ('196.47.247.98', 54636): GET_CHUNK large_text_file.txt
-2025-03-12 16:07:47,751 - INFO - Sent chunk 6 (524288 bytes)
-2025-03-12 16:07:47,770 - DEBUG - Received request: ['DONE', 'large_text_file.txt']
-2025-03-12 16:07:47,771 - INFO - Processing request from ('196.47.247.98', 54636): DONE large_text_file.txt
-2025-03-12 16:07:47,772 - INFO - Client ('196.47.247.98', 54636) indicated completion
-2025-03-12 16:07:47,772 - DEBUG - Closed connection to ('196.47.247.98', 54636)
-2025-03-12 16:08:18,005 - INFO - Seeder stopped.
-2025-03-12 16:08:19,698 - INFO - Binding TCP socket to 196.47.247.98:7000
-2025-03-12 16:08:19,702 - INFO - Registered with tracker for file: large_text_file.txt
-2025-03-12 16:08:19,704 - INFO - Sent chunk count to tracker: 21
-2025-03-12 16:08:19,706 - INFO - Seeder listening on 196.47.247.98:7000
-2025-03-12 16:08:23,412 - INFO - Accepted new connection from ('196.47.247.98', 54670)
-2025-03-12 16:08:23,414 - DEBUG - Starting connection handler for ('196.47.247.98', 54670)
-2025-03-12 16:08:23,414 - DEBUG - Received request: ['GET_CHUNK_COUNT', 'large_text_file.txt']
-2025-03-12 16:08:23,414 - INFO - Processing request from ('196.47.247.98', 54670): GET_CHUNK_COUNT large_text_file.txt
-2025-03-12 16:08:23,415 - INFO - Sent total chunks: 21
-2025-03-12 16:08:23,419 - DEBUG - Received request: ['GET_CHUNK', 'large_text_file.txt', '0']
-2025-03-12 16:08:23,419 - INFO - Processing request from ('196.47.247.98', 54670): GET_CHUNK large_text_file.txt
-2025-03-12 16:08:23,422 - INFO - Sent chunk 0 (524288 bytes)
-2025-03-12 16:08:23,736 - DEBUG - Received request: ['GET_CHUNK', 'large_text_file.txt', '1']
-2025-03-12 16:08:23,738 - INFO - Processing request from ('196.47.247.98', 54670): GET_CHUNK large_text_file.txt
-2025-03-12 16:08:24,060 - INFO - Sent chunk 1 (524288 bytes)
-2025-03-12 16:08:24,067 - DEBUG - Received request: ['GET_CHUNK', 'large_text_file.txt', '2']
-2025-03-12 16:08:24,069 - INFO - Processing request from ('196.47.247.98', 54670): GET_CHUNK large_text_file.txt
-2025-03-12 16:08:24,081 - INFO - Sent chunk 2 (524288 bytes)
-2025-03-12 16:08:24,086 - DEBUG - Received request: ['GET_CHUNK', 'large_text_file.txt', '3']
-2025-03-12 16:08:24,086 - INFO - Processing request from ('196.47.247.98', 54670): GET_CHUNK large_text_file.txt
-2025-03-12 16:08:24,090 - INFO - Sent chunk 3 (524288 bytes)
-2025-03-12 16:08:24,100 - DEBUG - Received request: ['GET_CHUNK', 'large_text_file.txt', '4']
-2025-03-12 16:08:24,100 - INFO - Processing request from ('196.47.247.98', 54670): GET_CHUNK large_text_file.txt
-2025-03-12 16:08:24,105 - INFO - Sent chunk 4 (524288 bytes)
-2025-03-12 16:08:24,110 - DEBUG - Received request: ['GET_CHUNK', 'large_text_file.txt', '5']
-2025-03-12 16:08:24,111 - INFO - Processing request from ('196.47.247.98', 54670): GET_CHUNK large_text_file.txt
-2025-03-12 16:08:24,422 - INFO - Sent chunk 5 (524288 bytes)
-2025-03-12 16:08:24,429 - DEBUG - Received request: ['GET_CHUNK', 'large_text_file.txt', '6']
-2025-03-12 16:08:24,430 - INFO - Processing request from ('196.47.247.98', 54670): GET_CHUNK large_text_file.txt
-2025-03-12 16:08:24,443 - INFO - Sent chunk 6 (524288 bytes)
-2025-03-12 16:08:24,453 - DEBUG - Received request: ['DONE', 'large_text_file.txt']
-2025-03-12 16:08:24,453 - INFO - Processing request from ('196.47.247.98', 54670): DONE large_text_file.txt
-2025-03-12 16:08:24,454 - INFO - Client ('196.47.247.98', 54670) indicated completion
-2025-03-12 16:08:24,455 - DEBUG - Closed connection to ('196.47.247.98', 54670)
-2025-03-12 16:08:29,448 - INFO - Accepted new connection from ('196.47.247.98', 54671)
-2025-03-12 16:08:29,450 - DEBUG - Starting connection handler for ('196.47.247.98', 54671)
-2025-03-12 16:08:29,450 - DEBUG - Received request: ['GET_CHUNK_COUNT', 'large_text_file.txt']
-2025-03-12 16:08:29,450 - INFO - Processing request from ('196.47.247.98', 54671): GET_CHUNK_COUNT large_text_file.txt
-2025-03-12 16:08:29,452 - INFO - Sent total chunks: 21
-2025-03-12 16:08:29,455 - DEBUG - Received request: ['GET_CHUNK', 'large_text_file.txt', '0']
-2025-03-12 16:08:29,455 - INFO - Processing request from ('196.47.247.98', 54671): GET_CHUNK large_text_file.txt
-2025-03-12 16:08:29,469 - INFO - Sent chunk 0 (524288 bytes)
-2025-03-12 16:08:29,488 - DEBUG - Received request: ['GET_CHUNK', 'large_text_file.txt', '1']
-2025-03-12 16:08:29,488 - INFO - Processing request from ('196.47.247.98', 54671): GET_CHUNK large_text_file.txt
-2025-03-12 16:08:29,499 - INFO - Sent chunk 1 (524288 bytes)
-2025-03-12 16:08:29,514 - DEBUG - Received request: ['GET_CHUNK', 'large_text_file.txt', '2']
-2025-03-12 16:08:29,514 - INFO - Processing request from ('196.47.247.98', 54671): GET_CHUNK large_text_file.txt
-2025-03-12 16:08:29,519 - INFO - Sent chunk 2 (524288 bytes)
-2025-03-12 16:08:29,535 - DEBUG - Received request: ['GET_CHUNK', 'large_text_file.txt', '3']
-2025-03-12 16:08:29,535 - INFO - Processing request from ('196.47.247.98', 54671): GET_CHUNK large_text_file.txt
-2025-03-12 16:08:29,540 - INFO - Sent chunk 3 (524288 bytes)
-2025-03-12 16:08:29,563 - DEBUG - Received request: ['GET_CHUNK', 'large_text_file.txt', '4']
-2025-03-12 16:08:29,565 - INFO - Processing request from ('196.47.247.98', 54671): GET_CHUNK large_text_file.txt
-2025-03-12 16:08:29,568 - INFO - Sent chunk 4 (524288 bytes)
-2025-03-12 16:08:29,586 - DEBUG - Received request: ['GET_CHUNK', 'large_text_file.txt', '5']
-2025-03-12 16:08:29,586 - INFO - Processing request from ('196.47.247.98', 54671): GET_CHUNK large_text_file.txt
-2025-03-12 16:08:29,602 - INFO - Sent chunk 5 (524288 bytes)
-2025-03-12 16:08:29,606 - DEBUG - Received request: ['GET_CHUNK', 'large_text_file.txt', '6']
-2025-03-12 16:08:29,613 - INFO - Processing request from ('196.47.247.98', 54671): GET_CHUNK large_text_file.txt
-2025-03-12 16:08:29,618 - INFO - Sent chunk 6 (524288 bytes)
-2025-03-12 16:08:29,635 - DEBUG - Received request: ['DONE', 'large_text_file.txt']
-2025-03-12 16:08:29,636 - INFO - Processing request from ('196.47.247.98', 54671): DONE large_text_file.txt
-2025-03-12 16:08:29,636 - INFO - Client ('196.47.247.98', 54671) indicated completion
-2025-03-12 16:08:29,640 - DEBUG - Closed connection to ('196.47.247.98', 54671)
-2025-03-12 16:08:40,071 - INFO - Accepted new connection from ('196.47.247.98', 54673)
-2025-03-12 16:08:40,078 - DEBUG - Starting connection handler for ('196.47.247.98', 54673)
-2025-03-12 16:08:40,079 - DEBUG - Received request: ['GET_CHUNK_COUNT', 'large_text_file.txt']
-2025-03-12 16:08:40,079 - INFO - Processing request from ('196.47.247.98', 54673): GET_CHUNK_COUNT large_text_file.txt
-2025-03-12 16:08:40,080 - INFO - Sent total chunks: 21
-2025-03-12 16:08:40,082 - DEBUG - Received request: ['GET_CHUNK', 'large_text_file.txt', '0']
-2025-03-12 16:08:40,082 - INFO - Processing request from ('196.47.247.98', 54673): GET_CHUNK large_text_file.txt
-2025-03-12 16:08:40,087 - INFO - Sent chunk 0 (524288 bytes)
-2025-03-12 16:08:40,102 - DEBUG - Received request: ['GET_CHUNK', 'large_text_file.txt', '1']
-2025-03-12 16:08:40,102 - INFO - Processing request from ('196.47.247.98', 54673): GET_CHUNK large_text_file.txt
-2025-03-12 16:08:40,112 - INFO - Sent chunk 1 (524288 bytes)
-2025-03-12 16:08:40,123 - DEBUG - Received request: ['GET_CHUNK', 'large_text_file.txt', '2']
-2025-03-12 16:08:40,127 - INFO - Processing request from ('196.47.247.98', 54673): GET_CHUNK large_text_file.txt
-2025-03-12 16:08:40,132 - INFO - Sent chunk 2 (524288 bytes)
-2025-03-12 16:08:40,148 - DEBUG - Received request: ['GET_CHUNK', 'large_text_file.txt', '3']
-2025-03-12 16:08:40,148 - INFO - Processing request from ('196.47.247.98', 54673): GET_CHUNK large_text_file.txt
-2025-03-12 16:08:40,153 - INFO - Sent chunk 3 (524288 bytes)
-2025-03-12 16:08:40,167 - DEBUG - Received request: ['GET_CHUNK', 'large_text_file.txt', '4']
-2025-03-12 16:08:40,168 - INFO - Processing request from ('196.47.247.98', 54673): GET_CHUNK large_text_file.txt
-2025-03-12 16:08:40,179 - INFO - Sent chunk 4 (524288 bytes)
-2025-03-12 16:08:40,198 - DEBUG - Received request: ['GET_CHUNK', 'large_text_file.txt', '5']
-2025-03-12 16:08:40,199 - INFO - Processing request from ('196.47.247.98', 54673): GET_CHUNK large_text_file.txt
-2025-03-12 16:08:40,204 - INFO - Sent chunk 5 (524288 bytes)
-2025-03-12 16:08:40,219 - DEBUG - Received request: ['GET_CHUNK', 'large_text_file.txt', '6']
-2025-03-12 16:08:40,219 - INFO - Processing request from ('196.47.247.98', 54673): GET_CHUNK large_text_file.txt
-2025-03-12 16:08:40,232 - INFO - Sent chunk 6 (524288 bytes)
-2025-03-12 16:08:40,246 - DEBUG - Received request: ['DONE', 'large_text_file.txt']
-2025-03-12 16:08:40,247 - INFO - Processing request from ('196.47.247.98', 54673): DONE large_text_file.txt
-2025-03-12 16:08:40,248 - INFO - Client ('196.47.247.98', 54673) indicated completion
-2025-03-12 16:08:40,249 - DEBUG - Closed connection to ('196.47.247.98', 54673)
-2025-03-12 16:08:41,333 - INFO - Accepted new connection from ('196.47.247.98', 54674)
-2025-03-12 16:08:41,336 - DEBUG - Starting connection handler for ('196.47.247.98', 54674)
-2025-03-12 16:08:41,336 - DEBUG - Received request: ['GET_CHUNK_COUNT', 'large_text_file.txt']
-2025-03-12 16:08:41,343 - INFO - Processing request from ('196.47.247.98', 54674): GET_CHUNK_COUNT large_text_file.txt
-2025-03-12 16:08:41,346 - INFO - Sent total chunks: 21
-2025-03-12 16:08:41,351 - DEBUG - Received request: ['GET_CHUNK', 'large_text_file.txt', '0']
-2025-03-12 16:08:41,356 - INFO - Processing request from ('196.47.247.98', 54674): GET_CHUNK large_text_file.txt
-2025-03-12 16:08:41,366 - INFO - Sent chunk 0 (524288 bytes)
-2025-03-12 16:08:41,384 - DEBUG - Received request: ['GET_CHUNK', 'large_text_file.txt', '1']
-2025-03-12 16:08:41,386 - INFO - Processing request from ('196.47.247.98', 54674): GET_CHUNK large_text_file.txt
-2025-03-12 16:08:41,398 - INFO - Sent chunk 1 (524288 bytes)
-2025-03-12 16:08:41,414 - DEBUG - Received request: ['GET_CHUNK', 'large_text_file.txt', '2']
-2025-03-12 16:08:41,414 - INFO - Processing request from ('196.47.247.98', 54674): GET_CHUNK large_text_file.txt
-2025-03-12 16:08:41,419 - INFO - Sent chunk 2 (524288 bytes)
-2025-03-12 16:08:41,434 - DEBUG - Received request: ['GET_CHUNK', 'large_text_file.txt', '3']
-2025-03-12 16:08:41,435 - INFO - Processing request from ('196.47.247.98', 54674): GET_CHUNK large_text_file.txt
-2025-03-12 16:08:41,439 - INFO - Sent chunk 3 (524288 bytes)
-2025-03-12 16:08:41,456 - DEBUG - Received request: ['GET_CHUNK', 'large_text_file.txt', '4']
-2025-03-12 16:08:41,462 - INFO - Processing request from ('196.47.247.98', 54674): GET_CHUNK large_text_file.txt
-2025-03-12 16:08:41,467 - INFO - Sent chunk 4 (524288 bytes)
-2025-03-12 16:08:41,482 - DEBUG - Received request: ['GET_CHUNK', 'large_text_file.txt', '5']
-2025-03-12 16:08:41,484 - INFO - Processing request from ('196.47.247.98', 54674): GET_CHUNK large_text_file.txt
-2025-03-12 16:08:41,488 - INFO - Sent chunk 5 (524288 bytes)
-2025-03-12 16:08:41,505 - DEBUG - Received request: ['GET_CHUNK', 'large_text_file.txt', '6']
-2025-03-12 16:08:41,510 - INFO - Processing request from ('196.47.247.98', 54674): GET_CHUNK large_text_file.txt
-2025-03-12 16:08:41,515 - INFO - Sent chunk 6 (524288 bytes)
-2025-03-12 16:08:41,532 - DEBUG - Received request: ['DONE', 'large_text_file.txt']
-2025-03-12 16:08:41,534 - INFO - Processing request from ('196.47.247.98', 54674): DONE large_text_file.txt
-2025-03-12 16:08:41,534 - INFO - Client ('196.47.247.98', 54674) indicated completion
-2025-03-12 16:08:41,536 - DEBUG - Closed connection to ('196.47.247.98', 54674)
-2025-03-12 16:08:43,009 - INFO - Accepted new connection from ('196.47.247.98', 54675)
-2025-03-12 16:08:43,010 - DEBUG - Starting connection handler for ('196.47.247.98', 54675)
-2025-03-12 16:08:43,011 - DEBUG - Received request: ['GET_CHUNK_COUNT', 'large_text_file.txt']
-2025-03-12 16:08:43,011 - INFO - Processing request from ('196.47.247.98', 54675): GET_CHUNK_COUNT large_text_file.txt
-2025-03-12 16:08:43,014 - INFO - Sent total chunks: 21
-2025-03-12 16:08:43,016 - DEBUG - Received request: ['GET_CHUNK', 'large_text_file.txt', '0']
-2025-03-12 16:08:43,017 - INFO - Processing request from ('196.47.247.98', 54675): GET_CHUNK large_text_file.txt
-2025-03-12 16:08:43,021 - INFO - Sent chunk 0 (524288 bytes)
-2025-03-12 16:08:43,036 - DEBUG - Received request: ['GET_CHUNK', 'large_text_file.txt', '1']
-2025-03-12 16:08:43,036 - INFO - Processing request from ('196.47.247.98', 54675): GET_CHUNK large_text_file.txt
-2025-03-12 16:08:43,047 - INFO - Sent chunk 1 (524288 bytes)
-2025-03-12 16:08:43,064 - DEBUG - Received request: ['GET_CHUNK', 'large_text_file.txt', '2']
-2025-03-12 16:08:43,065 - INFO - Processing request from ('196.47.247.98', 54675): GET_CHUNK large_text_file.txt
-2025-03-12 16:08:43,070 - INFO - Sent chunk 2 (524288 bytes)
-2025-03-12 16:08:43,084 - DEBUG - Received request: ['GET_CHUNK', 'large_text_file.txt', '3']
-2025-03-12 16:08:43,085 - INFO - Processing request from ('196.47.247.98', 54675): GET_CHUNK large_text_file.txt
-2025-03-12 16:08:43,090 - INFO - Sent chunk 3 (524288 bytes)
-2025-03-12 16:08:43,105 - DEBUG - Received request: ['GET_CHUNK', 'large_text_file.txt', '4']
-2025-03-12 16:08:43,114 - INFO - Processing request from ('196.47.247.98', 54675): GET_CHUNK large_text_file.txt
-2025-03-12 16:08:43,119 - INFO - Sent chunk 4 (524288 bytes)
-2025-03-12 16:08:43,134 - DEBUG - Received request: ['GET_CHUNK', 'large_text_file.txt', '5']
-2025-03-12 16:08:43,134 - INFO - Processing request from ('196.47.247.98', 54675): GET_CHUNK large_text_file.txt
-2025-03-12 16:08:43,144 - INFO - Sent chunk 5 (524288 bytes)
-2025-03-12 16:08:43,161 - DEBUG - Received request: ['GET_CHUNK', 'large_text_file.txt', '6']
-2025-03-12 16:08:43,161 - INFO - Processing request from ('196.47.247.98', 54675): GET_CHUNK large_text_file.txt
-2025-03-12 16:08:43,166 - INFO - Sent chunk 6 (524288 bytes)
-2025-03-12 16:08:43,185 - DEBUG - Received request: ['DONE', 'large_text_file.txt']
-2025-03-12 16:08:43,186 - INFO - Processing request from ('196.47.247.98', 54675): DONE large_text_file.txt
-2025-03-12 16:08:43,186 - INFO - Client ('196.47.247.98', 54675) indicated completion
-2025-03-12 16:08:43,196 - DEBUG - Closed connection to ('196.47.247.98', 54675)
-2025-03-12 16:08:44,251 - INFO - Accepted new connection from ('196.47.247.98', 54677)
-2025-03-12 16:08:44,254 - DEBUG - Starting connection handler for ('196.47.247.98', 54677)
-2025-03-12 16:08:44,255 - DEBUG - Received request: ['GET_CHUNK_COUNT', 'large_text_file.txt']
-2025-03-12 16:08:44,255 - INFO - Processing request from ('196.47.247.98', 54677): GET_CHUNK_COUNT large_text_file.txt
-2025-03-12 16:08:44,258 - INFO - Sent total chunks: 21
-2025-03-12 16:08:44,263 - DEBUG - Received request: ['GET_CHUNK', 'large_text_file.txt', '0']
-2025-03-12 16:08:44,264 - INFO - Processing request from ('196.47.247.98', 54677): GET_CHUNK large_text_file.txt
-2025-03-12 16:08:44,268 - INFO - Sent chunk 0 (524288 bytes)
-2025-03-12 16:08:44,281 - DEBUG - Received request: ['GET_CHUNK', 'large_text_file.txt', '1']
-2025-03-12 16:08:44,281 - INFO - Processing request from ('196.47.247.98', 54677): GET_CHUNK large_text_file.txt
-2025-03-12 16:08:44,286 - INFO - Sent chunk 1 (524288 bytes)
-2025-03-12 16:08:44,295 - DEBUG - Received request: ['GET_CHUNK', 'large_text_file.txt', '2']
-2025-03-12 16:08:44,295 - INFO - Processing request from ('196.47.247.98', 54677): GET_CHUNK large_text_file.txt
-2025-03-12 16:08:44,300 - INFO - Sent chunk 2 (524288 bytes)
-2025-03-12 16:08:44,304 - DEBUG - Received request: ['GET_CHUNK', 'large_text_file.txt', '3']
-2025-03-12 16:08:44,305 - INFO - Processing request from ('196.47.247.98', 54677): GET_CHUNK large_text_file.txt
-2025-03-12 16:08:44,313 - INFO - Sent chunk 3 (524288 bytes)
-2025-03-12 16:08:44,317 - DEBUG - Received request: ['GET_CHUNK', 'large_text_file.txt', '4']
-2025-03-12 16:08:44,318 - INFO - Processing request from ('196.47.247.98', 54677): GET_CHUNK large_text_file.txt
-2025-03-12 16:08:44,322 - INFO - Sent chunk 4 (524288 bytes)
-2025-03-12 16:08:44,331 - DEBUG - Received request: ['GET_CHUNK', 'large_text_file.txt', '5']
-2025-03-12 16:08:44,332 - INFO - Processing request from ('196.47.247.98', 54677): GET_CHUNK large_text_file.txt
-2025-03-12 16:08:44,336 - INFO - Sent chunk 5 (524288 bytes)
-2025-03-12 16:08:44,338 - DEBUG - Received request: ['GET_CHUNK', 'large_text_file.txt', '6']
-2025-03-12 16:08:44,339 - INFO - Processing request from ('196.47.247.98', 54677): GET_CHUNK large_text_file.txt
-2025-03-12 16:08:44,348 - INFO - Sent chunk 6 (524288 bytes)
-2025-03-12 16:08:44,351 - DEBUG - Received request: ['DONE', 'large_text_file.txt']
-2025-03-12 16:08:44,352 - INFO - Processing request from ('196.47.247.98', 54677): DONE large_text_file.txt
-2025-03-12 16:08:44,352 - INFO - Client ('196.47.247.98', 54677) indicated completion
-2025-03-12 16:08:44,353 - DEBUG - Closed connection to ('196.47.247.98', 54677)
-2025-03-12 16:08:45,328 - INFO - Accepted new connection from ('196.47.247.98', 54690)
-2025-03-12 16:08:45,330 - DEBUG - Starting connection handler for ('196.47.247.98', 54690)
-2025-03-12 16:08:45,331 - DEBUG - Received request: ['GET_CHUNK_COUNT', 'large_text_file.txt']
-2025-03-12 16:08:45,332 - INFO - Processing request from ('196.47.247.98', 54690): GET_CHUNK_COUNT large_text_file.txt
-2025-03-12 16:08:45,332 - INFO - Sent total chunks: 21
-2025-03-12 16:08:45,336 - DEBUG - Received request: ['GET_CHUNK', 'large_text_file.txt', '0']
-2025-03-12 16:08:45,338 - INFO - Processing request from ('196.47.247.98', 54690): GET_CHUNK large_text_file.txt
-2025-03-12 16:08:45,348 - INFO - Sent chunk 0 (524288 bytes)
-2025-03-12 16:08:45,367 - DEBUG - Received request: ['GET_CHUNK', 'large_text_file.txt', '1']
-2025-03-12 16:08:45,368 - INFO - Processing request from ('196.47.247.98', 54690): GET_CHUNK large_text_file.txt
-2025-03-12 16:08:45,683 - INFO - Sent chunk 1 (524288 bytes)
-2025-03-12 16:08:45,711 - DEBUG - Received request: ['GET_CHUNK', 'large_text_file.txt', '2']
-2025-03-12 16:08:45,712 - INFO - Processing request from ('196.47.247.98', 54690): GET_CHUNK large_text_file.txt
-2025-03-12 16:08:45,718 - INFO - Sent chunk 2 (524288 bytes)
-2025-03-12 16:08:45,734 - DEBUG - Received request: ['GET_CHUNK', 'large_text_file.txt', '3']
-2025-03-12 16:08:45,734 - INFO - Processing request from ('196.47.247.98', 54690): GET_CHUNK large_text_file.txt
-2025-03-12 16:08:45,746 - INFO - Sent chunk 3 (524288 bytes)
-2025-03-12 16:08:45,755 - DEBUG - Received request: ['GET_CHUNK', 'large_text_file.txt', '4']
-2025-03-12 16:08:45,755 - INFO - Processing request from ('196.47.247.98', 54690): GET_CHUNK large_text_file.txt
-2025-03-12 16:08:45,764 - INFO - Sent chunk 4 (524288 bytes)
-2025-03-12 16:08:45,782 - DEBUG - Received request: ['GET_CHUNK', 'large_text_file.txt', '5']
-2025-03-12 16:08:45,782 - INFO - Processing request from ('196.47.247.98', 54690): GET_CHUNK large_text_file.txt
-2025-03-12 16:08:45,787 - INFO - Sent chunk 5 (524288 bytes)
-2025-03-12 16:08:45,803 - DEBUG - Received request: ['GET_CHUNK', 'large_text_file.txt', '6']
-2025-03-12 16:08:45,803 - INFO - Processing request from ('196.47.247.98', 54690): GET_CHUNK large_text_file.txt
-2025-03-12 16:08:45,815 - INFO - Sent chunk 6 (524288 bytes)
-2025-03-12 16:08:45,837 - DEBUG - Received request: ['DONE', 'large_text_file.txt']
-2025-03-12 16:08:45,837 - INFO - Processing request from ('196.47.247.98', 54690): DONE large_text_file.txt
-2025-03-12 16:08:45,838 - INFO - Client ('196.47.247.98', 54690) indicated completion
-2025-03-12 16:08:45,839 - DEBUG - Closed connection to ('196.47.247.98', 54690)
-2025-03-12 16:08:46,537 - INFO - Accepted new connection from ('196.47.247.98', 54693)
-2025-03-12 16:08:46,539 - DEBUG - Starting connection handler for ('196.47.247.98', 54693)
-2025-03-12 16:08:46,543 - DEBUG - Received request: ['GET_CHUNK_COUNT', 'large_text_file.txt']
-2025-03-12 16:08:46,544 - INFO - Processing request from ('196.47.247.98', 54693): GET_CHUNK_COUNT large_text_file.txt
-2025-03-12 16:08:46,544 - INFO - Sent total chunks: 21
-2025-03-12 16:08:46,548 - DEBUG - Received request: ['GET_CHUNK', 'large_text_file.txt', '0']
-2025-03-12 16:08:46,548 - INFO - Processing request from ('196.47.247.98', 54693): GET_CHUNK large_text_file.txt
-2025-03-12 16:08:46,872 - INFO - Sent chunk 0 (524288 bytes)
-2025-03-12 16:08:46,894 - DEBUG - Received request: ['GET_CHUNK', 'large_text_file.txt', '1']
-2025-03-12 16:08:46,895 - INFO - Processing request from ('196.47.247.98', 54693): GET_CHUNK large_text_file.txt
-2025-03-12 16:08:46,905 - INFO - Sent chunk 1 (524288 bytes)
-2025-03-12 16:08:46,922 - DEBUG - Received request: ['GET_CHUNK', 'large_text_file.txt', '2']
-2025-03-12 16:08:46,928 - INFO - Processing request from ('196.47.247.98', 54693): GET_CHUNK large_text_file.txt
-2025-03-12 16:08:46,932 - INFO - Sent chunk 2 (524288 bytes)
-2025-03-12 16:08:46,952 - DEBUG - Received request: ['GET_CHUNK', 'large_text_file.txt', '3']
-2025-03-12 16:08:46,952 - INFO - Processing request from ('196.47.247.98', 54693): GET_CHUNK large_text_file.txt
-2025-03-12 16:08:46,957 - INFO - Sent chunk 3 (524288 bytes)
-2025-03-12 16:08:46,979 - DEBUG - Received request: ['GET_CHUNK', 'large_text_file.txt', '4']
-2025-03-12 16:08:46,981 - INFO - Processing request from ('196.47.247.98', 54693): GET_CHUNK large_text_file.txt
-2025-03-12 16:08:46,986 - INFO - Sent chunk 4 (524288 bytes)
-2025-03-12 16:08:47,004 - DEBUG - Received request: ['GET_CHUNK', 'large_text_file.txt', '5']
-2025-03-12 16:08:47,005 - INFO - Processing request from ('196.47.247.98', 54693): GET_CHUNK large_text_file.txt
-2025-03-12 16:08:47,013 - INFO - Sent chunk 5 (524288 bytes)
-2025-03-12 16:08:47,031 - DEBUG - Received request: ['GET_CHUNK', 'large_text_file.txt', '6']
-2025-03-12 16:08:47,031 - INFO - Processing request from ('196.47.247.98', 54693): GET_CHUNK large_text_file.txt
-2025-03-12 16:08:47,036 - INFO - Sent chunk 6 (524288 bytes)
-2025-03-12 16:08:47,052 - DEBUG - Received request: ['DONE', 'large_text_file.txt']
-2025-03-12 16:08:47,054 - INFO - Processing request from ('196.47.247.98', 54693): DONE large_text_file.txt
-2025-03-12 16:08:47,054 - INFO - Client ('196.47.247.98', 54693) indicated completion
-2025-03-12 16:08:47,064 - DEBUG - Closed connection to ('196.47.247.98', 54693)
-2025-03-12 16:08:49,244 - INFO - Accepted new connection from ('196.47.247.98', 54697)
-2025-03-12 16:08:49,248 - DEBUG - Starting connection handler for ('196.47.247.98', 54697)
-2025-03-12 16:08:49,249 - DEBUG - Received request: ['GET_CHUNK_COUNT', 'large_text_file.txt']
-2025-03-12 16:08:49,250 - INFO - Processing request from ('196.47.247.98', 54697): GET_CHUNK_COUNT large_text_file.txt
-2025-03-12 16:08:49,250 - INFO - Sent total chunks: 21
-2025-03-12 16:08:49,253 - DEBUG - Received request: ['GET_CHUNK', 'large_text_file.txt', '0']
-2025-03-12 16:08:49,254 - INFO - Processing request from ('196.47.247.98', 54697): GET_CHUNK large_text_file.txt
-2025-03-12 16:08:49,262 - INFO - Sent chunk 0 (524288 bytes)
-2025-03-12 16:08:49,269 - DEBUG - Received request: ['GET_CHUNK', 'large_text_file.txt', '1']
-2025-03-12 16:08:49,270 - INFO - Processing request from ('196.47.247.98', 54697): GET_CHUNK large_text_file.txt
-2025-03-12 16:08:49,279 - INFO - Sent chunk 1 (524288 bytes)
-2025-03-12 16:08:49,286 - DEBUG - Received request: ['GET_CHUNK', 'large_text_file.txt', '2']
-2025-03-12 16:08:49,286 - INFO - Processing request from ('196.47.247.98', 54697): GET_CHUNK large_text_file.txt
-2025-03-12 16:08:49,295 - INFO - Sent chunk 2 (524288 bytes)
-2025-03-12 16:08:49,299 - DEBUG - Received request: ['GET_CHUNK', 'large_text_file.txt', '3']
-2025-03-12 16:08:49,299 - INFO - Processing request from ('196.47.247.98', 54697): GET_CHUNK large_text_file.txt
-2025-03-12 16:08:49,303 - INFO - Sent chunk 3 (524288 bytes)
-2025-03-12 16:08:49,311 - DEBUG - Received request: ['GET_CHUNK', 'large_text_file.txt', '4']
-2025-03-12 16:08:49,311 - INFO - Processing request from ('196.47.247.98', 54697): GET_CHUNK large_text_file.txt
-2025-03-12 16:08:49,316 - INFO - Sent chunk 4 (524288 bytes)
-2025-03-12 16:08:49,319 - DEBUG - Received request: ['GET_CHUNK', 'large_text_file.txt', '5']
-2025-03-12 16:08:49,319 - INFO - Processing request from ('196.47.247.98', 54697): GET_CHUNK large_text_file.txt
-2025-03-12 16:08:49,324 - INFO - Sent chunk 5 (524288 bytes)
-2025-03-12 16:08:49,332 - DEBUG - Received request: ['GET_CHUNK', 'large_text_file.txt', '6']
-2025-03-12 16:08:49,333 - INFO - Processing request from ('196.47.247.98', 54697): GET_CHUNK large_text_file.txt
-2025-03-12 16:08:49,337 - INFO - Sent chunk 6 (524288 bytes)
-2025-03-12 16:08:49,343 - DEBUG - Received request: ['DONE', 'large_text_file.txt']
-2025-03-12 16:08:49,346 - INFO - Processing request from ('196.47.247.98', 54697): DONE large_text_file.txt
-2025-03-12 16:08:49,346 - INFO - Client ('196.47.247.98', 54697) indicated completion
-2025-03-12 16:08:49,347 - DEBUG - Closed connection to ('196.47.247.98', 54697)
-2025-03-12 16:08:50,381 - INFO - Accepted new connection from ('196.47.247.98', 54698)
-2025-03-12 16:08:50,383 - DEBUG - Starting connection handler for ('196.47.247.98', 54698)
-2025-03-12 16:08:50,383 - DEBUG - Received request: ['GET_CHUNK_COUNT', 'large_text_file.txt']
-2025-03-12 16:08:50,383 - INFO - Processing request from ('196.47.247.98', 54698): GET_CHUNK_COUNT large_text_file.txt
-2025-03-12 16:08:50,384 - INFO - Sent total chunks: 21
-2025-03-12 16:08:50,387 - DEBUG - Received request: ['GET_CHUNK', 'large_text_file.txt', '0']
-2025-03-12 16:08:50,387 - INFO - Processing request from ('196.47.247.98', 54698): GET_CHUNK large_text_file.txt
-2025-03-12 16:08:50,397 - INFO - Sent chunk 0 (524288 bytes)
-2025-03-12 16:08:50,414 - DEBUG - Received request: ['GET_CHUNK', 'large_text_file.txt', '1']
-2025-03-12 16:08:50,414 - INFO - Processing request from ('196.47.247.98', 54698): GET_CHUNK large_text_file.txt
-2025-03-12 16:08:50,419 - INFO - Sent chunk 1 (524288 bytes)
-2025-03-12 16:08:50,433 - DEBUG - Received request: ['GET_CHUNK', 'large_text_file.txt', '2']
-2025-03-12 16:08:50,435 - INFO - Processing request from ('196.47.247.98', 54698): GET_CHUNK large_text_file.txt
-2025-03-12 16:08:50,448 - INFO - Sent chunk 2 (524288 bytes)
-2025-03-12 16:08:50,456 - DEBUG - Received request: ['GET_CHUNK', 'large_text_file.txt', '3']
-2025-03-12 16:08:50,461 - INFO - Processing request from ('196.47.247.98', 54698): GET_CHUNK large_text_file.txt
-2025-03-12 16:08:50,470 - INFO - Sent chunk 3 (524288 bytes)
-2025-03-12 16:08:50,496 - DEBUG - Received request: ['GET_CHUNK', 'large_text_file.txt', '4']
-2025-03-12 16:08:50,497 - INFO - Processing request from ('196.47.247.98', 54698): GET_CHUNK large_text_file.txt
-2025-03-12 16:08:50,511 - INFO - Sent chunk 4 (524288 bytes)
-2025-03-12 16:08:50,519 - DEBUG - Received request: ['GET_CHUNK', 'large_text_file.txt', '5']
-2025-03-12 16:08:50,520 - INFO - Processing request from ('196.47.247.98', 54698): GET_CHUNK large_text_file.txt
-2025-03-12 16:08:50,530 - INFO - Sent chunk 5 (524288 bytes)
-2025-03-12 16:08:50,545 - DEBUG - Received request: ['GET_CHUNK', 'large_text_file.txt', '6']
-2025-03-12 16:08:50,546 - INFO - Processing request from ('196.47.247.98', 54698): GET_CHUNK large_text_file.txt
-2025-03-12 16:08:50,550 - INFO - Sent chunk 6 (524288 bytes)
-2025-03-12 16:08:50,567 - DEBUG - Received request: ['DONE', 'large_text_file.txt']
-2025-03-12 16:08:50,569 - INFO - Processing request from ('196.47.247.98', 54698): DONE large_text_file.txt
-2025-03-12 16:08:50,569 - INFO - Client ('196.47.247.98', 54698) indicated completion
-2025-03-12 16:08:50,570 - DEBUG - Closed connection to ('196.47.247.98', 54698)
-2025-03-12 16:08:51,293 - INFO - Accepted new connection from ('196.47.247.98', 54699)
-2025-03-12 16:08:51,295 - DEBUG - Starting connection handler for ('196.47.247.98', 54699)
-2025-03-12 16:08:51,295 - DEBUG - Received request: ['GET_CHUNK_COUNT', 'large_text_file.txt']
-2025-03-12 16:08:51,295 - INFO - Processing request from ('196.47.247.98', 54699): GET_CHUNK_COUNT large_text_file.txt
-2025-03-12 16:08:51,298 - INFO - Sent total chunks: 21
-2025-03-12 16:08:51,302 - DEBUG - Received request: ['GET_CHUNK', 'large_text_file.txt', '0']
-2025-03-12 16:08:51,303 - INFO - Processing request from ('196.47.247.98', 54699): GET_CHUNK large_text_file.txt
-2025-03-12 16:08:51,314 - INFO - Sent chunk 0 (524288 bytes)
-2025-03-12 16:08:51,331 - DEBUG - Received request: ['GET_CHUNK', 'large_text_file.txt', '1']
-2025-03-12 16:08:51,331 - INFO - Processing request from ('196.47.247.98', 54699): GET_CHUNK large_text_file.txt
-2025-03-12 16:08:51,336 - INFO - Sent chunk 1 (524288 bytes)
-2025-03-12 16:08:51,351 - DEBUG - Received request: ['GET_CHUNK', 'large_text_file.txt', '2']
-2025-03-12 16:08:51,352 - INFO - Processing request from ('196.47.247.98', 54699): GET_CHUNK large_text_file.txt
-2025-03-12 16:08:51,362 - INFO - Sent chunk 2 (524288 bytes)
-2025-03-12 16:08:51,376 - DEBUG - Received request: ['GET_CHUNK', 'large_text_file.txt', '3']
-2025-03-12 16:08:51,378 - INFO - Processing request from ('196.47.247.98', 54699): GET_CHUNK large_text_file.txt
-2025-03-12 16:08:51,383 - INFO - Sent chunk 3 (524288 bytes)
-2025-03-12 16:08:51,399 - DEBUG - Received request: ['GET_CHUNK', 'large_text_file.txt', '4']
-2025-03-12 16:08:51,399 - INFO - Processing request from ('196.47.247.98', 54699): GET_CHUNK large_text_file.txt
-2025-03-12 16:08:51,404 - INFO - Sent chunk 4 (524288 bytes)
-2025-03-12 16:08:51,420 - DEBUG - Received request: ['GET_CHUNK', 'large_text_file.txt', '5']
-2025-03-12 16:08:51,420 - INFO - Processing request from ('196.47.247.98', 54699): GET_CHUNK large_text_file.txt
-2025-03-12 16:08:51,429 - INFO - Sent chunk 5 (524288 bytes)
-2025-03-12 16:08:51,445 - DEBUG - Received request: ['GET_CHUNK', 'large_text_file.txt', '6']
-2025-03-12 16:08:51,445 - INFO - Processing request from ('196.47.247.98', 54699): GET_CHUNK large_text_file.txt
-2025-03-12 16:08:51,450 - INFO - Sent chunk 6 (524288 bytes)
-2025-03-12 16:08:51,465 - DEBUG - Received request: ['DONE', 'large_text_file.txt']
-2025-03-12 16:08:51,466 - INFO - Processing request from ('196.47.247.98', 54699): DONE large_text_file.txt
-2025-03-12 16:08:51,466 - INFO - Client ('196.47.247.98', 54699) indicated completion
-2025-03-12 16:08:51,470 - DEBUG - Closed connection to ('196.47.247.98', 54699)
-2025-03-12 16:08:52,898 - INFO - Accepted new connection from ('196.47.247.98', 54700)
-2025-03-12 16:08:52,900 - DEBUG - Starting connection handler for ('196.47.247.98', 54700)
-2025-03-12 16:08:52,900 - DEBUG - Received request: ['GET_CHUNK_COUNT', 'large_text_file.txt']
-2025-03-12 16:08:52,900 - INFO - Processing request from ('196.47.247.98', 54700): GET_CHUNK_COUNT large_text_file.txt
-2025-03-12 16:08:52,901 - INFO - Sent total chunks: 21
-2025-03-12 16:08:52,905 - DEBUG - Received request: ['GET_CHUNK', 'large_text_file.txt', '0']
-2025-03-12 16:08:52,905 - INFO - Processing request from ('196.47.247.98', 54700): GET_CHUNK large_text_file.txt
-2025-03-12 16:08:52,914 - INFO - Sent chunk 0 (524288 bytes)
-2025-03-12 16:08:52,928 - DEBUG - Received request: ['GET_CHUNK', 'large_text_file.txt', '1']
-2025-03-12 16:08:52,929 - INFO - Processing request from ('196.47.247.98', 54700): GET_CHUNK large_text_file.txt
-2025-03-12 16:08:52,949 - INFO - Sent chunk 1 (524288 bytes)
-2025-03-12 16:08:52,959 - DEBUG - Received request: ['GET_CHUNK', 'large_text_file.txt', '2']
-2025-03-12 16:08:52,960 - INFO - Processing request from ('196.47.247.98', 54700): GET_CHUNK large_text_file.txt
-2025-03-12 16:08:52,964 - INFO - Sent chunk 2 (524288 bytes)
-2025-03-12 16:08:52,986 - DEBUG - Received request: ['GET_CHUNK', 'large_text_file.txt', '3']
-2025-03-12 16:08:52,986 - INFO - Processing request from ('196.47.247.98', 54700): GET_CHUNK large_text_file.txt
-2025-03-12 16:08:52,996 - INFO - Sent chunk 3 (524288 bytes)
-2025-03-12 16:08:53,011 - DEBUG - Received request: ['GET_CHUNK', 'large_text_file.txt', '4']
-2025-03-12 16:08:53,011 - INFO - Processing request from ('196.47.247.98', 54700): GET_CHUNK large_text_file.txt
-2025-03-12 16:08:53,017 - INFO - Sent chunk 4 (524288 bytes)
-2025-03-12 16:08:53,032 - DEBUG - Received request: ['GET_CHUNK', 'large_text_file.txt', '5']
-2025-03-12 16:08:53,032 - INFO - Processing request from ('196.47.247.98', 54700): GET_CHUNK large_text_file.txt
-2025-03-12 16:08:53,037 - INFO - Sent chunk 5 (524288 bytes)
-2025-03-12 16:08:53,050 - DEBUG - Received request: ['GET_CHUNK', 'large_text_file.txt', '6']
-2025-03-12 16:08:53,050 - INFO - Processing request from ('196.47.247.98', 54700): GET_CHUNK large_text_file.txt
-2025-03-12 16:08:53,055 - INFO - Sent chunk 6 (524288 bytes)
-2025-03-12 16:08:53,070 - DEBUG - Received request: ['DONE', 'large_text_file.txt']
-2025-03-12 16:08:53,087 - INFO - Processing request from ('196.47.247.98', 54700): DONE large_text_file.txt
-2025-03-12 16:08:53,088 - INFO - Client ('196.47.247.98', 54700) indicated completion
-2025-03-12 16:08:53,089 - DEBUG - Closed connection to ('196.47.247.98', 54700)
-2025-03-12 16:08:53,811 - INFO - Accepted new connection from ('196.47.247.98', 54701)
-2025-03-12 16:08:53,812 - DEBUG - Starting connection handler for ('196.47.247.98', 54701)
-2025-03-12 16:08:53,813 - DEBUG - Received request: ['GET_CHUNK_COUNT', 'large_text_file.txt']
-2025-03-12 16:08:53,814 - INFO - Processing request from ('196.47.247.98', 54701): GET_CHUNK_COUNT large_text_file.txt
-2025-03-12 16:08:53,814 - INFO - Sent total chunks: 21
-2025-03-12 16:08:53,817 - DEBUG - Received request: ['GET_CHUNK', 'large_text_file.txt', '0']
-2025-03-12 16:08:53,817 - INFO - Processing request from ('196.47.247.98', 54701): GET_CHUNK large_text_file.txt
-2025-03-12 16:08:53,821 - INFO - Sent chunk 0 (524288 bytes)
-2025-03-12 16:08:53,829 - DEBUG - Received request: ['GET_CHUNK', 'large_text_file.txt', '1']
-2025-03-12 16:08:53,830 - INFO - Processing request from ('196.47.247.98', 54701): GET_CHUNK large_text_file.txt
-2025-03-12 16:08:53,834 - INFO - Sent chunk 1 (524288 bytes)
-2025-03-12 16:08:53,836 - DEBUG - Received request: ['GET_CHUNK', 'large_text_file.txt', '2']
-2025-03-12 16:08:53,837 - INFO - Processing request from ('196.47.247.98', 54701): GET_CHUNK large_text_file.txt
-2025-03-12 16:08:53,844 - INFO - Sent chunk 2 (524288 bytes)
-2025-03-12 16:08:53,849 - DEBUG - Received request: ['GET_CHUNK', 'large_text_file.txt', '3']
-2025-03-12 16:08:53,849 - INFO - Processing request from ('196.47.247.98', 54701): GET_CHUNK large_text_file.txt
-2025-03-12 16:08:53,853 - INFO - Sent chunk 3 (524288 bytes)
-2025-03-12 16:08:53,861 - DEBUG - Received request: ['GET_CHUNK', 'large_text_file.txt', '4']
-2025-03-12 16:08:53,862 - INFO - Processing request from ('196.47.247.98', 54701): GET_CHUNK large_text_file.txt
-2025-03-12 16:08:53,866 - INFO - Sent chunk 4 (524288 bytes)
-2025-03-12 16:08:53,868 - DEBUG - Received request: ['GET_CHUNK', 'large_text_file.txt', '5']
-2025-03-12 16:08:53,869 - INFO - Processing request from ('196.47.247.98', 54701): GET_CHUNK large_text_file.txt
-2025-03-12 16:08:53,874 - INFO - Sent chunk 5 (524288 bytes)
-2025-03-12 16:08:53,882 - DEBUG - Received request: ['GET_CHUNK', 'large_text_file.txt', '6']
-2025-03-12 16:08:53,882 - INFO - Processing request from ('196.47.247.98', 54701): GET_CHUNK large_text_file.txt
-2025-03-12 16:08:53,886 - INFO - Sent chunk 6 (524288 bytes)
-2025-03-12 16:08:53,889 - DEBUG - Received request: ['DONE', 'large_text_file.txt']
-2025-03-12 16:08:53,895 - INFO - Processing request from ('196.47.247.98', 54701): DONE large_text_file.txt
-2025-03-12 16:08:53,895 - INFO - Client ('196.47.247.98', 54701) indicated completion
-2025-03-12 16:08:53,895 - DEBUG - Closed connection to ('196.47.247.98', 54701)
-2025-03-12 16:08:54,755 - INFO - Accepted new connection from ('196.47.247.98', 54702)
-2025-03-12 16:08:54,761 - DEBUG - Starting connection handler for ('196.47.247.98', 54702)
-2025-03-12 16:08:54,761 - DEBUG - Received request: ['GET_CHUNK_COUNT', 'large_text_file.txt']
-2025-03-12 16:08:54,762 - INFO - Processing request from ('196.47.247.98', 54702): GET_CHUNK_COUNT large_text_file.txt
-2025-03-12 16:08:54,762 - INFO - Sent total chunks: 21
-2025-03-12 16:08:54,765 - DEBUG - Received request: ['GET_CHUNK', 'large_text_file.txt', '0']
-2025-03-12 16:08:54,765 - INFO - Processing request from ('196.47.247.98', 54702): GET_CHUNK large_text_file.txt
-2025-03-12 16:08:54,771 - INFO - Sent chunk 0 (524288 bytes)
-2025-03-12 16:08:54,783 - DEBUG - Received request: ['GET_CHUNK', 'large_text_file.txt', '1']
-2025-03-12 16:08:54,784 - INFO - Processing request from ('196.47.247.98', 54702): GET_CHUNK large_text_file.txt
-2025-03-12 16:08:54,788 - INFO - Sent chunk 1 (524288 bytes)
-2025-03-12 16:08:54,803 - DEBUG - Received request: ['GET_CHUNK', 'large_text_file.txt', '2']
-2025-03-12 16:08:54,803 - INFO - Processing request from ('196.47.247.98', 54702): GET_CHUNK large_text_file.txt
-2025-03-12 16:08:54,813 - INFO - Sent chunk 2 (524288 bytes)
-2025-03-12 16:08:54,828 - DEBUG - Received request: ['GET_CHUNK', 'large_text_file.txt', '3']
-2025-03-12 16:08:54,828 - INFO - Processing request from ('196.47.247.98', 54702): GET_CHUNK large_text_file.txt
-2025-03-12 16:08:54,832 - INFO - Sent chunk 3 (524288 bytes)
-2025-03-12 16:08:54,851 - DEBUG - Received request: ['GET_CHUNK', 'large_text_file.txt', '4']
-2025-03-12 16:08:54,851 - INFO - Processing request from ('196.47.247.98', 54702): GET_CHUNK large_text_file.txt
-2025-03-12 16:08:54,855 - INFO - Sent chunk 4 (524288 bytes)
-2025-03-12 16:08:54,870 - DEBUG - Received request: ['GET_CHUNK', 'large_text_file.txt', '5']
-2025-03-12 16:08:54,870 - INFO - Processing request from ('196.47.247.98', 54702): GET_CHUNK large_text_file.txt
-2025-03-12 16:08:54,879 - INFO - Sent chunk 5 (524288 bytes)
-2025-03-12 16:08:54,896 - DEBUG - Received request: ['GET_CHUNK', 'large_text_file.txt', '6']
-2025-03-12 16:08:54,896 - INFO - Processing request from ('196.47.247.98', 54702): GET_CHUNK large_text_file.txt
-2025-03-12 16:08:54,901 - INFO - Sent chunk 6 (524288 bytes)
-2025-03-12 16:08:54,916 - DEBUG - Received request: ['DONE', 'large_text_file.txt']
-2025-03-12 16:08:54,917 - INFO - Processing request from ('196.47.247.98', 54702): DONE large_text_file.txt
-2025-03-12 16:08:54,920 - INFO - Client ('196.47.247.98', 54702) indicated completion
-2025-03-12 16:08:54,921 - DEBUG - Closed connection to ('196.47.247.98', 54702)
-2025-03-12 16:08:56,044 - INFO - Accepted new connection from ('196.47.247.98', 54703)
-2025-03-12 16:08:56,045 - DEBUG - Starting connection handler for ('196.47.247.98', 54703)
-2025-03-12 16:08:56,046 - DEBUG - Received request: ['GET_CHUNK_COUNT', 'large_text_file.txt']
-2025-03-12 16:08:56,046 - INFO - Processing request from ('196.47.247.98', 54703): GET_CHUNK_COUNT large_text_file.txt
-2025-03-12 16:08:56,046 - INFO - Sent total chunks: 21
-2025-03-12 16:08:56,050 - DEBUG - Received request: ['GET_CHUNK', 'large_text_file.txt', '0']
-2025-03-12 16:08:56,050 - INFO - Processing request from ('196.47.247.98', 54703): GET_CHUNK large_text_file.txt
-2025-03-12 16:08:56,054 - INFO - Sent chunk 0 (524288 bytes)
-2025-03-12 16:08:56,069 - DEBUG - Received request: ['GET_CHUNK', 'large_text_file.txt', '1']
-2025-03-12 16:08:56,070 - INFO - Processing request from ('196.47.247.98', 54703): GET_CHUNK large_text_file.txt
-2025-03-12 16:08:56,079 - INFO - Sent chunk 1 (524288 bytes)
-2025-03-12 16:08:56,095 - DEBUG - Received request: ['GET_CHUNK', 'large_text_file.txt', '2']
-2025-03-12 16:08:56,096 - INFO - Processing request from ('196.47.247.98', 54703): GET_CHUNK large_text_file.txt
-2025-03-12 16:08:56,100 - INFO - Sent chunk 2 (524288 bytes)
-2025-03-12 16:08:56,115 - DEBUG - Received request: ['GET_CHUNK', 'large_text_file.txt', '3']
-2025-03-12 16:08:56,116 - INFO - Processing request from ('196.47.247.98', 54703): GET_CHUNK large_text_file.txt
-2025-03-12 16:08:56,119 - INFO - Sent chunk 3 (524288 bytes)
-2025-03-12 16:08:56,133 - DEBUG - Received request: ['GET_CHUNK', 'large_text_file.txt', '4']
-2025-03-12 16:08:56,133 - INFO - Processing request from ('196.47.247.98', 54703): GET_CHUNK large_text_file.txt
-2025-03-12 16:08:56,138 - INFO - Sent chunk 4 (524288 bytes)
-2025-03-12 16:08:56,153 - DEBUG - Received request: ['GET_CHUNK', 'large_text_file.txt', '5']
-2025-03-12 16:08:56,153 - INFO - Processing request from ('196.47.247.98', 54703): GET_CHUNK large_text_file.txt
-2025-03-12 16:08:56,161 - INFO - Sent chunk 5 (524288 bytes)
-2025-03-12 16:08:56,183 - DEBUG - Received request: ['GET_CHUNK', 'large_text_file.txt', '6']
-2025-03-12 16:08:56,184 - INFO - Processing request from ('196.47.247.98', 54703): GET_CHUNK large_text_file.txt
-2025-03-12 16:08:56,187 - INFO - Sent chunk 6 (524288 bytes)
-2025-03-12 16:08:56,204 - DEBUG - Received request: ['DONE', 'large_text_file.txt']
-2025-03-12 16:08:56,205 - INFO - Processing request from ('196.47.247.98', 54703): DONE large_text_file.txt
-2025-03-12 16:08:56,209 - INFO - Client ('196.47.247.98', 54703) indicated completion
-2025-03-12 16:08:56,211 - DEBUG - Closed connection to ('196.47.247.98', 54703)
-2025-03-12 16:08:58,446 - INFO - Accepted new connection from ('196.47.247.98', 54704)
-2025-03-12 16:08:58,448 - DEBUG - Starting connection handler for ('196.47.247.98', 54704)
-2025-03-12 16:08:58,448 - DEBUG - Received request: ['GET_CHUNK_COUNT', 'large_text_file.txt']
-2025-03-12 16:08:58,449 - INFO - Processing request from ('196.47.247.98', 54704): GET_CHUNK_COUNT large_text_file.txt
-2025-03-12 16:08:58,449 - INFO - Sent total chunks: 21
-2025-03-12 16:08:58,452 - DEBUG - Received request: ['GET_CHUNK', 'large_text_file.txt', '0']
-2025-03-12 16:08:58,452 - INFO - Processing request from ('196.47.247.98', 54704): GET_CHUNK large_text_file.txt
-2025-03-12 16:08:58,461 - INFO - Sent chunk 0 (524288 bytes)
-2025-03-12 16:08:58,773 - DEBUG - Received request: ['GET_CHUNK', 'large_text_file.txt', '1']
-2025-03-12 16:08:58,777 - INFO - Processing request from ('196.47.247.98', 54704): GET_CHUNK large_text_file.txt
-2025-03-12 16:08:58,787 - INFO - Sent chunk 1 (524288 bytes)
-2025-03-12 16:08:58,800 - DEBUG - Received request: ['GET_CHUNK', 'large_text_file.txt', '2']
-2025-03-12 16:08:58,802 - INFO - Processing request from ('196.47.247.98', 54704): GET_CHUNK large_text_file.txt
-2025-03-12 16:08:58,817 - INFO - Sent chunk 2 (524288 bytes)
-2025-03-12 16:08:58,821 - DEBUG - Received request: ['GET_CHUNK', 'large_text_file.txt', '3']
-2025-03-12 16:08:58,821 - INFO - Processing request from ('196.47.247.98', 54704): GET_CHUNK large_text_file.txt
-2025-03-12 16:08:58,830 - INFO - Sent chunk 3 (524288 bytes)
-2025-03-12 16:08:58,834 - DEBUG - Received request: ['GET_CHUNK', 'large_text_file.txt', '4']
-2025-03-12 16:08:58,834 - INFO - Processing request from ('196.47.247.98', 54704): GET_CHUNK large_text_file.txt
-2025-03-12 16:08:58,838 - INFO - Sent chunk 4 (524288 bytes)
-2025-03-12 16:08:58,846 - DEBUG - Received request: ['GET_CHUNK', 'large_text_file.txt', '5']
-2025-03-12 16:08:58,847 - INFO - Processing request from ('196.47.247.98', 54704): GET_CHUNK large_text_file.txt
-2025-03-12 16:08:58,850 - INFO - Sent chunk 5 (524288 bytes)
-2025-03-12 16:08:58,852 - DEBUG - Received request: ['GET_CHUNK', 'large_text_file.txt', '6']
-2025-03-12 16:08:58,853 - INFO - Processing request from ('196.47.247.98', 54704): GET_CHUNK large_text_file.txt
-2025-03-12 16:08:58,861 - INFO - Sent chunk 6 (524288 bytes)
-2025-03-12 16:08:58,878 - DEBUG - Received request: ['DONE', 'large_text_file.txt']
-2025-03-12 16:08:58,879 - INFO - Processing request from ('196.47.247.98', 54704): DONE large_text_file.txt
-2025-03-12 16:08:58,880 - INFO - Client ('196.47.247.98', 54704) indicated completion
-2025-03-12 16:08:58,881 - DEBUG - Closed connection to ('196.47.247.98', 54704)
-2025-03-12 16:09:02,271 - INFO - Accepted new connection from ('196.47.247.98', 54707)
-2025-03-12 16:09:02,276 - DEBUG - Starting connection handler for ('196.47.247.98', 54707)
-2025-03-12 16:09:02,276 - DEBUG - Received request: ['GET_CHUNK_COUNT', 'large_text_file.txt']
-2025-03-12 16:09:02,278 - INFO - Processing request from ('196.47.247.98', 54707): GET_CHUNK_COUNT large_text_file.txt
-2025-03-12 16:09:02,278 - INFO - Sent total chunks: 21
-2025-03-12 16:09:02,282 - DEBUG - Received request: ['GET_CHUNK', 'large_text_file.txt', '0']
-2025-03-12 16:09:02,282 - INFO - Processing request from ('196.47.247.98', 54707): GET_CHUNK large_text_file.txt
-2025-03-12 16:09:02,286 - INFO - Sent chunk 0 (524288 bytes)
-2025-03-12 16:09:02,301 - DEBUG - Received request: ['GET_CHUNK', 'large_text_file.txt', '1']
-2025-03-12 16:09:02,301 - INFO - Processing request from ('196.47.247.98', 54707): GET_CHUNK large_text_file.txt
-2025-03-12 16:09:02,309 - INFO - Sent chunk 1 (524288 bytes)
-2025-03-12 16:09:02,320 - DEBUG - Received request: ['GET_CHUNK', 'large_text_file.txt', '2']
-2025-03-12 16:09:02,320 - INFO - Processing request from ('196.47.247.98', 54707): GET_CHUNK large_text_file.txt
-2025-03-12 16:09:02,331 - INFO - Sent chunk 2 (524288 bytes)
-2025-03-12 16:09:02,352 - DEBUG - Received request: ['GET_CHUNK', 'large_text_file.txt', '3']
-2025-03-12 16:09:02,353 - INFO - Processing request from ('196.47.247.98', 54707): GET_CHUNK large_text_file.txt
-2025-03-12 16:09:02,364 - INFO - Sent chunk 3 (524288 bytes)
-2025-03-12 16:09:02,379 - DEBUG - Received request: ['GET_CHUNK', 'large_text_file.txt', '4']
-2025-03-12 16:09:02,380 - INFO - Processing request from ('196.47.247.98', 54707): GET_CHUNK large_text_file.txt
-2025-03-12 16:09:02,384 - INFO - Sent chunk 4 (524288 bytes)
-2025-03-12 16:09:02,401 - DEBUG - Received request: ['GET_CHUNK', 'large_text_file.txt', '5']
-2025-03-12 16:09:02,401 - INFO - Processing request from ('196.47.247.98', 54707): GET_CHUNK large_text_file.txt
-2025-03-12 16:09:02,406 - INFO - Sent chunk 5 (524288 bytes)
-2025-03-12 16:09:02,425 - DEBUG - Received request: ['GET_CHUNK', 'large_text_file.txt', '6']
-2025-03-12 16:09:02,426 - INFO - Processing request from ('196.47.247.98', 54707): GET_CHUNK large_text_file.txt
-2025-03-12 16:09:02,430 - INFO - Sent chunk 6 (524288 bytes)
-2025-03-12 16:09:02,447 - DEBUG - Received request: ['DONE', 'large_text_file.txt']
-2025-03-12 16:09:02,450 - INFO - Processing request from ('196.47.247.98', 54707): DONE large_text_file.txt
-2025-03-12 16:09:02,450 - INFO - Client ('196.47.247.98', 54707) indicated completion
-2025-03-12 16:09:02,450 - DEBUG - Closed connection to ('196.47.247.98', 54707)
-2025-03-12 16:09:03,627 - INFO - Accepted new connection from ('196.47.247.98', 54708)
-2025-03-12 16:09:03,628 - DEBUG - Starting connection handler for ('196.47.247.98', 54708)
-2025-03-12 16:09:03,629 - DEBUG - Received request: ['GET_CHUNK_COUNT', 'large_text_file.txt']
-2025-03-12 16:09:03,629 - INFO - Processing request from ('196.47.247.98', 54708): GET_CHUNK_COUNT large_text_file.txt
-2025-03-12 16:09:03,629 - INFO - Sent total chunks: 21
-2025-03-12 16:09:03,661 - DEBUG - Received request: ['GET_CHUNK', 'large_text_file.txt', '0']
-2025-03-12 16:09:03,663 - INFO - Processing request from ('196.47.247.98', 54708): GET_CHUNK large_text_file.txt
-2025-03-12 16:09:03,667 - INFO - Sent chunk 0 (524288 bytes)
-2025-03-12 16:09:03,683 - DEBUG - Received request: ['GET_CHUNK', 'large_text_file.txt', '1']
-2025-03-12 16:09:03,683 - INFO - Processing request from ('196.47.247.98', 54708): GET_CHUNK large_text_file.txt
-2025-03-12 16:09:03,687 - INFO - Sent chunk 1 (524288 bytes)
-2025-03-12 16:09:03,703 - DEBUG - Received request: ['GET_CHUNK', 'large_text_file.txt', '2']
-2025-03-12 16:09:03,703 - INFO - Processing request from ('196.47.247.98', 54708): GET_CHUNK large_text_file.txt
-2025-03-12 16:09:03,713 - INFO - Sent chunk 2 (524288 bytes)
-2025-03-12 16:09:03,727 - DEBUG - Received request: ['GET_CHUNK', 'large_text_file.txt', '3']
-2025-03-12 16:09:03,728 - INFO - Processing request from ('196.47.247.98', 54708): GET_CHUNK large_text_file.txt
-2025-03-12 16:09:03,734 - INFO - Sent chunk 3 (524288 bytes)
-2025-03-12 16:09:03,751 - DEBUG - Received request: ['GET_CHUNK', 'large_text_file.txt', '4']
-2025-03-12 16:09:03,752 - INFO - Processing request from ('196.47.247.98', 54708): GET_CHUNK large_text_file.txt
-2025-03-12 16:09:03,756 - INFO - Sent chunk 4 (524288 bytes)
-2025-03-12 16:09:03,780 - DEBUG - Received request: ['GET_CHUNK', 'large_text_file.txt', '5']
-2025-03-12 16:09:03,781 - INFO - Processing request from ('196.47.247.98', 54708): GET_CHUNK large_text_file.txt
-2025-03-12 16:09:03,785 - INFO - Sent chunk 5 (524288 bytes)
-2025-03-12 16:09:03,803 - DEBUG - Received request: ['GET_CHUNK', 'large_text_file.txt', '6']
-2025-03-12 16:09:03,803 - INFO - Processing request from ('196.47.247.98', 54708): GET_CHUNK large_text_file.txt
-2025-03-12 16:09:03,816 - INFO - Sent chunk 6 (524288 bytes)
-2025-03-12 16:09:03,829 - DEBUG - Received request: ['DONE', 'large_text_file.txt']
-2025-03-12 16:09:03,832 - INFO - Processing request from ('196.47.247.98', 54708): DONE large_text_file.txt
-2025-03-12 16:09:03,833 - INFO - Client ('196.47.247.98', 54708) indicated completion
-2025-03-12 16:09:03,833 - DEBUG - Closed connection to ('196.47.247.98', 54708)
-2025-03-12 16:09:05,249 - INFO - Accepted new connection from ('196.47.247.98', 54709)
-2025-03-12 16:09:05,250 - DEBUG - Starting connection handler for ('196.47.247.98', 54709)
-2025-03-12 16:09:05,251 - DEBUG - Received request: ['GET_CHUNK_COUNT', 'large_text_file.txt']
-2025-03-12 16:09:05,251 - INFO - Processing request from ('196.47.247.98', 54709): GET_CHUNK_COUNT large_text_file.txt
-2025-03-12 16:09:05,251 - INFO - Sent total chunks: 21
-2025-03-12 16:09:05,335 - DEBUG - Received request: ['GET_CHUNK', 'large_text_file.txt', '0']
-2025-03-12 16:09:05,341 - INFO - Processing request from ('196.47.247.98', 54709): GET_CHUNK large_text_file.txt
-2025-03-12 16:09:05,351 - INFO - Sent chunk 0 (524288 bytes)
-2025-03-12 16:09:05,356 - DEBUG - Received request: ['GET_CHUNK', 'large_text_file.txt', '1']
-2025-03-12 16:09:05,359 - INFO - Processing request from ('196.47.247.98', 54709): GET_CHUNK large_text_file.txt
-2025-03-12 16:09:05,364 - INFO - Sent chunk 1 (524288 bytes)
-2025-03-12 16:09:05,367 - DEBUG - Received request: ['GET_CHUNK', 'large_text_file.txt', '2']
-2025-03-12 16:09:05,367 - INFO - Processing request from ('196.47.247.98', 54709): GET_CHUNK large_text_file.txt
-2025-03-12 16:09:05,374 - INFO - Sent chunk 2 (524288 bytes)
-2025-03-12 16:09:05,379 - DEBUG - Received request: ['GET_CHUNK', 'large_text_file.txt', '3']
-2025-03-12 16:09:05,380 - INFO - Processing request from ('196.47.247.98', 54709): GET_CHUNK large_text_file.txt
-2025-03-12 16:09:05,384 - INFO - Sent chunk 3 (524288 bytes)
-2025-03-12 16:09:05,388 - DEBUG - Received request: ['GET_CHUNK', 'large_text_file.txt', '4']
-2025-03-12 16:09:05,394 - INFO - Processing request from ('196.47.247.98', 54709): GET_CHUNK large_text_file.txt
-2025-03-12 16:09:05,398 - INFO - Sent chunk 4 (524288 bytes)
-2025-03-12 16:09:05,402 - DEBUG - Received request: ['GET_CHUNK', 'large_text_file.txt', '5']
-2025-03-12 16:09:05,403 - INFO - Processing request from ('196.47.247.98', 54709): GET_CHUNK large_text_file.txt
-2025-03-12 16:09:05,411 - INFO - Sent chunk 5 (524288 bytes)
-2025-03-12 16:09:05,418 - DEBUG - Received request: ['GET_CHUNK', 'large_text_file.txt', '6']
-2025-03-12 16:09:05,418 - INFO - Processing request from ('196.47.247.98', 54709): GET_CHUNK large_text_file.txt
-2025-03-12 16:09:05,428 - INFO - Sent chunk 6 (524288 bytes)
-2025-03-12 16:09:05,432 - DEBUG - Received request: ['DONE', 'large_text_file.txt']
-2025-03-12 16:09:05,432 - INFO - Processing request from ('196.47.247.98', 54709): DONE large_text_file.txt
-2025-03-12 16:09:05,432 - INFO - Client ('196.47.247.98', 54709) indicated completion
-2025-03-12 16:09:05,433 - DEBUG - Closed connection to ('196.47.247.98', 54709)
-2025-03-12 16:09:10,149 - INFO - Accepted new connection from ('196.47.247.98', 54710)
-2025-03-12 16:09:10,150 - DEBUG - Starting connection handler for ('196.47.247.98', 54710)
-2025-03-12 16:09:10,151 - DEBUG - Received request: ['GET_CHUNK_COUNT', 'large_text_file.txt']
-2025-03-12 16:09:10,151 - INFO - Processing request from ('196.47.247.98', 54710): GET_CHUNK_COUNT large_text_file.txt
-2025-03-12 16:09:10,152 - INFO - Sent total chunks: 21
-2025-03-12 16:09:10,160 - DEBUG - Received request: ['GET_CHUNK', 'large_text_file.txt', '0']
-2025-03-12 16:09:10,161 - INFO - Processing request from ('196.47.247.98', 54710): GET_CHUNK large_text_file.txt
-2025-03-12 16:09:10,476 - INFO - Sent chunk 0 (524288 bytes)
-2025-03-12 16:09:10,484 - DEBUG - Received request: ['GET_CHUNK', 'large_text_file.txt', '1']
-2025-03-12 16:09:10,485 - INFO - Processing request from ('196.47.247.98', 54710): GET_CHUNK large_text_file.txt
-2025-03-12 16:09:10,499 - INFO - Sent chunk 1 (524288 bytes)
-2025-03-12 16:09:10,513 - DEBUG - Received request: ['GET_CHUNK', 'large_text_file.txt', '2']
-2025-03-12 16:09:10,516 - INFO - Processing request from ('196.47.247.98', 54710): GET_CHUNK large_text_file.txt
-2025-03-12 16:09:10,524 - INFO - Sent chunk 2 (524288 bytes)
-2025-03-12 16:09:10,530 - DEBUG - Received request: ['GET_CHUNK', 'large_text_file.txt', '3']
-2025-03-12 16:09:10,531 - INFO - Processing request from ('196.47.247.98', 54710): GET_CHUNK large_text_file.txt
-2025-03-12 16:09:10,534 - INFO - Sent chunk 3 (524288 bytes)
-2025-03-12 16:09:10,544 - DEBUG - Received request: ['GET_CHUNK', 'large_text_file.txt', '4']
-2025-03-12 16:09:10,544 - INFO - Processing request from ('196.47.247.98', 54710): GET_CHUNK large_text_file.txt
-2025-03-12 16:09:10,548 - INFO - Sent chunk 4 (524288 bytes)
-2025-03-12 16:09:10,550 - DEBUG - Received request: ['GET_CHUNK', 'large_text_file.txt', '5']
-2025-03-12 16:09:10,552 - INFO - Processing request from ('196.47.247.98', 54710): GET_CHUNK large_text_file.txt
-2025-03-12 16:09:10,562 - INFO - Sent chunk 5 (524288 bytes)
-2025-03-12 16:09:10,564 - DEBUG - Received request: ['GET_CHUNK', 'large_text_file.txt', '6']
-2025-03-12 16:09:10,564 - INFO - Processing request from ('196.47.247.98', 54710): GET_CHUNK large_text_file.txt
-2025-03-12 16:09:10,568 - INFO - Sent chunk 6 (524288 bytes)
-2025-03-12 16:09:10,571 - DEBUG - Received request: ['DONE', 'large_text_file.txt']
-2025-03-12 16:09:10,577 - INFO - Processing request from ('196.47.247.98', 54710): DONE large_text_file.txt
-2025-03-12 16:09:10,578 - INFO - Client ('196.47.247.98', 54710) indicated completion
-2025-03-12 16:09:10,583 - DEBUG - Closed connection to ('196.47.247.98', 54710)
-2025-03-12 16:09:52,632 - INFO - Seeder stopped.
-2025-03-12 16:09:53,944 - INFO - Binding TCP socket to 196.47.247.98:7000
-2025-03-12 16:09:53,946 - INFO - Registered with tracker for file: large_text_file.txt
-2025-03-12 16:09:53,949 - INFO - Sent chunk count to tracker: 21
-2025-03-12 16:09:53,951 - INFO - Seeder listening on 196.47.247.98:7000
-2025-03-12 16:10:02,294 - INFO - Accepted new connection from ('196.47.247.98', 54713)
-2025-03-12 16:10:02,296 - DEBUG - Starting connection handler for ('196.47.247.98', 54713)
-2025-03-12 16:10:02,296 - DEBUG - Received request: ['GET_CHUNK_COUNT', 'large_text_file.txt']
-2025-03-12 16:10:02,297 - INFO - Processing request from ('196.47.247.98', 54713): GET_CHUNK_COUNT large_text_file.txt
-2025-03-12 16:10:02,297 - INFO - Sent total chunks: 21
-2025-03-12 16:10:02,300 - DEBUG - Received request: ['GET_CHUNK', 'large_text_file.txt', '0']
-2025-03-12 16:10:02,300 - INFO - Processing request from ('196.47.247.98', 54713): GET_CHUNK large_text_file.txt
-2025-03-12 16:10:02,310 - INFO - Sent chunk 0 (524288 bytes)
-2025-03-12 16:10:02,326 - DEBUG - Received request: ['GET_CHUNK', 'large_text_file.txt', '1']
-2025-03-12 16:10:02,326 - INFO - Processing request from ('196.47.247.98', 54713): GET_CHUNK large_text_file.txt
-2025-03-12 16:10:02,330 - INFO - Sent chunk 1 (524288 bytes)
-2025-03-12 16:10:02,346 - DEBUG - Received request: ['GET_CHUNK', 'large_text_file.txt', '2']
-2025-03-12 16:10:02,346 - INFO - Processing request from ('196.47.247.98', 54713): GET_CHUNK large_text_file.txt
-2025-03-12 16:10:02,350 - INFO - Sent chunk 2 (524288 bytes)
-2025-03-12 16:10:02,376 - DEBUG - Received request: ['GET_CHUNK', 'large_text_file.txt', '3']
-2025-03-12 16:10:02,376 - INFO - Processing request from ('196.47.247.98', 54713): GET_CHUNK large_text_file.txt
-2025-03-12 16:10:02,380 - INFO - Sent chunk 3 (524288 bytes)
-2025-03-12 16:10:02,395 - DEBUG - Received request: ['GET_CHUNK', 'large_text_file.txt', '4']
-2025-03-12 16:10:02,396 - INFO - Processing request from ('196.47.247.98', 54713): GET_CHUNK large_text_file.txt
-2025-03-12 16:10:02,400 - INFO - Sent chunk 4 (524288 bytes)
-2025-03-12 16:10:02,415 - DEBUG - Received request: ['GET_CHUNK', 'large_text_file.txt', '5']
-2025-03-12 16:10:02,415 - INFO - Processing request from ('196.47.247.98', 54713): GET_CHUNK large_text_file.txt
-2025-03-12 16:10:02,418 - INFO - Sent chunk 5 (524288 bytes)
-2025-03-12 16:10:02,439 - DEBUG - Received request: ['GET_CHUNK', 'large_text_file.txt', '6']
-2025-03-12 16:10:02,440 - INFO - Processing request from ('196.47.247.98', 54713): GET_CHUNK large_text_file.txt
-2025-03-12 16:10:02,444 - INFO - Sent chunk 6 (524288 bytes)
-2025-03-12 16:10:02,463 - DEBUG - Received request: ['DONE', 'large_text_file.txt']
-2025-03-12 16:10:02,463 - INFO - Processing request from ('196.47.247.98', 54713): DONE large_text_file.txt
-2025-03-12 16:10:02,464 - INFO - Client ('196.47.247.98', 54713) indicated completion
-2025-03-12 16:10:02,465 - DEBUG - Closed connection to ('196.47.247.98', 54713)
-2025-03-12 16:10:04,197 - INFO - Accepted new connection from ('196.47.247.98', 54714)
-2025-03-12 16:10:04,199 - DEBUG - Starting connection handler for ('196.47.247.98', 54714)
-2025-03-12 16:10:04,199 - DEBUG - Received request: ['GET_CHUNK_COUNT', 'large_text_file.txt']
-2025-03-12 16:10:04,199 - INFO - Processing request from ('196.47.247.98', 54714): GET_CHUNK_COUNT large_text_file.txt
-2025-03-12 16:10:04,200 - INFO - Sent total chunks: 21
-2025-03-12 16:10:04,207 - DEBUG - Received request: ['GET_CHUNK', 'large_text_file.txt', '0']
-2025-03-12 16:10:04,208 - INFO - Processing request from ('196.47.247.98', 54714): GET_CHUNK large_text_file.txt
-2025-03-12 16:10:04,212 - INFO - Sent chunk 0 (524288 bytes)
-2025-03-12 16:10:04,228 - DEBUG - Received request: ['GET_CHUNK', 'large_text_file.txt', '1']
-2025-03-12 16:10:04,229 - INFO - Processing request from ('196.47.247.98', 54714): GET_CHUNK large_text_file.txt
-2025-03-12 16:10:04,233 - INFO - Sent chunk 1 (524288 bytes)
-2025-03-12 16:10:04,248 - DEBUG - Received request: ['GET_CHUNK', 'large_text_file.txt', '2']
-2025-03-12 16:10:04,248 - INFO - Processing request from ('196.47.247.98', 54714): GET_CHUNK large_text_file.txt
-2025-03-12 16:10:04,257 - INFO - Sent chunk 2 (524288 bytes)
-2025-03-12 16:10:04,268 - DEBUG - Received request: ['GET_CHUNK', 'large_text_file.txt', '3']
-2025-03-12 16:10:04,273 - INFO - Processing request from ('196.47.247.98', 54714): GET_CHUNK large_text_file.txt
-2025-03-12 16:10:04,277 - INFO - Sent chunk 3 (524288 bytes)
-2025-03-12 16:10:04,291 - DEBUG - Received request: ['GET_CHUNK', 'large_text_file.txt', '4']
-2025-03-12 16:10:04,292 - INFO - Processing request from ('196.47.247.98', 54714): GET_CHUNK large_text_file.txt
-2025-03-12 16:10:04,599 - INFO - Sent chunk 4 (524288 bytes)
-2025-03-12 16:10:04,618 - DEBUG - Received request: ['GET_CHUNK', 'large_text_file.txt', '5']
-2025-03-12 16:10:04,621 - INFO - Processing request from ('196.47.247.98', 54714): GET_CHUNK large_text_file.txt
-2025-03-12 16:10:04,626 - INFO - Sent chunk 5 (524288 bytes)
-2025-03-12 16:10:04,645 - DEBUG - Received request: ['GET_CHUNK', 'large_text_file.txt', '6']
-2025-03-12 16:10:04,646 - INFO - Processing request from ('196.47.247.98', 54714): GET_CHUNK large_text_file.txt
-2025-03-12 16:10:04,649 - INFO - Sent chunk 6 (524288 bytes)
-2025-03-12 16:10:04,666 - DEBUG - Received request: ['DONE', 'large_text_file.txt']
-2025-03-12 16:10:04,667 - INFO - Processing request from ('196.47.247.98', 54714): DONE large_text_file.txt
-2025-03-12 16:10:04,678 - INFO - Client ('196.47.247.98', 54714) indicated completion
-2025-03-12 16:10:04,679 - DEBUG - Closed connection to ('196.47.247.98', 54714)
-2025-03-13 15:09:19,869 - INFO - Binding TCP socket to 196.47.247.55:7000
-2025-03-13 15:09:19,872 - INFO - Registered with tracker for file: large_text_file.txt
-2025-03-13 15:09:19,874 - INFO - Sent chunk count to tracker: 21
-2025-03-13 15:09:19,874 - INFO - Seeder listening on 196.47.247.55:7000
-2025-03-13 15:10:11,853 - INFO - Binding TCP socket to 196.47.247.55:7000
-2025-03-13 15:10:11,853 - INFO - Registered with tracker for file: large_text_file.txt
-2025-03-13 15:10:11,865 - INFO - Sent chunk count to tracker: 21
-2025-03-13 15:10:11,869 - INFO - Seeder listening on 196.47.247.55:7000
-=======
-2025-03-13 12:30:37,871 - INFO - Binding TCP socket to 196.47.194.183:7000
-2025-03-13 12:30:37,927 - INFO - File large_text_file.txt has 21 chunks
-2025-03-13 12:30:37,934 - INFO - Registered with tracker for file: large_text_file.txt
-2025-03-13 12:30:37,936 - INFO - Sent chunk count to tracker: 21
-2025-03-13 12:30:37,942 - DEBUG - Sent heartbeat to tracker
-2025-03-13 12:30:37,946 - INFO - Seeder listening on 196.47.194.183:7000
-2025-03-13 12:30:37,956 - INFO - Seeder started successfully on port 7000
-2025-03-13 12:31:07,970 - DEBUG - Sent heartbeat to tracker
-2025-03-13 12:31:11,044 - INFO - Binding TCP socket to 196.47.194.183:7001
-2025-03-13 12:31:11,045 - INFO - File large_text_file.txt has 21 chunks
-2025-03-13 12:31:11,045 - INFO - Registered with tracker for file: large_text_file.txt
-2025-03-13 12:31:11,047 - INFO - Sent chunk count to tracker: 21
-2025-03-13 12:31:11,047 - DEBUG - Sent heartbeat to tracker
-2025-03-13 12:31:11,048 - INFO - Seeder listening on 196.47.194.183:7001
-2025-03-13 12:31:11,050 - INFO - Seeder started successfully on port 7001
-2025-03-13 12:31:36,449 - INFO - Binding TCP socket to 196.47.194.183:7002
-2025-03-13 12:31:36,450 - INFO - File large_text_file.txt has 21 chunks
-2025-03-13 12:31:36,451 - INFO - Registered with tracker for file: large_text_file.txt
-2025-03-13 12:31:36,451 - INFO - Sent chunk count to tracker: 21
-2025-03-13 12:31:36,452 - DEBUG - Sent heartbeat to tracker
-2025-03-13 12:31:36,453 - INFO - Seeder listening on 196.47.194.183:7002
-2025-03-13 12:31:36,453 - INFO - Seeder started successfully on port 7002
-2025-03-13 12:31:37,982 - DEBUG - Sent heartbeat to tracker
-2025-03-13 12:31:41,057 - DEBUG - Sent heartbeat to tracker
-2025-03-13 12:32:06,465 - DEBUG - Sent heartbeat to tracker
-2025-03-13 12:32:07,985 - DEBUG - Sent heartbeat to tracker
-2025-03-13 12:32:11,075 - DEBUG - Sent heartbeat to tracker
-2025-03-13 12:32:36,473 - DEBUG - Sent heartbeat to tracker
-2025-03-13 12:32:38,016 - DEBUG - Sent heartbeat to tracker
-2025-03-13 12:32:41,083 - DEBUG - Sent heartbeat to tracker
-2025-03-13 12:33:06,491 - DEBUG - Sent heartbeat to tracker
-2025-03-13 12:33:08,024 - DEBUG - Sent heartbeat to tracker
-2025-03-13 12:33:11,096 - DEBUG - Sent heartbeat to tracker
-2025-03-13 12:33:36,498 - DEBUG - Sent heartbeat to tracker
-2025-03-13 12:33:38,038 - DEBUG - Sent heartbeat to tracker
-2025-03-13 12:33:41,117 - DEBUG - Sent heartbeat to tracker
-2025-03-13 12:34:06,506 - DEBUG - Sent heartbeat to tracker
-2025-03-13 12:34:08,074 - DEBUG - Sent heartbeat to tracker
-2025-03-13 12:34:11,136 - DEBUG - Sent heartbeat to tracker
-2025-03-13 12:34:36,525 - DEBUG - Sent heartbeat to tracker
-2025-03-13 12:34:38,090 - DEBUG - Sent heartbeat to tracker
-2025-03-13 12:34:41,152 - DEBUG - Sent heartbeat to tracker
-2025-03-13 12:35:06,529 - DEBUG - Sent heartbeat to tracker
-2025-03-13 12:35:08,104 - DEBUG - Sent heartbeat to tracker
-2025-03-13 12:35:11,154 - DEBUG - Sent heartbeat to tracker
-2025-03-13 12:35:36,536 - DEBUG - Sent heartbeat to tracker
-2025-03-13 12:35:38,115 - DEBUG - Sent heartbeat to tracker
-2025-03-13 12:35:41,169 - DEBUG - Sent heartbeat to tracker
-2025-03-13 12:36:04,319 - INFO - Seeder stopped.
-2025-03-13 12:36:07,715 - INFO - Seeder stopped.
-2025-03-13 12:36:08,126 - DEBUG - Sent heartbeat to tracker
-2025-03-13 12:36:13,466 - INFO - Seeder stopped.
-2025-03-13 12:38:18,025 - INFO - Binding TCP socket to 196.47.194.183:7000
-2025-03-13 12:38:18,026 - INFO - File large_text_file.txt has 21 chunks
-2025-03-13 12:38:18,027 - INFO - Registered with tracker for file: large_text_file.txt
-2025-03-13 12:38:18,027 - INFO - Sent chunk count to tracker: 21
-2025-03-13 12:38:18,029 - DEBUG - Sent heartbeat to tracker
-2025-03-13 12:38:18,029 - INFO - Seeder listening on 196.47.194.183:7000
-2025-03-13 12:38:18,031 - INFO - Seeder started successfully on port 7000
-2025-03-13 12:38:26,310 - INFO - Binding TCP socket to 196.47.194.183:7001
-2025-03-13 12:38:26,311 - INFO - File large_text_file.txt has 21 chunks
-2025-03-13 12:38:26,312 - INFO - Registered with tracker for file: large_text_file.txt
-2025-03-13 12:38:26,313 - INFO - Sent chunk count to tracker: 21
-2025-03-13 12:38:26,313 - DEBUG - Sent heartbeat to tracker
-2025-03-13 12:38:26,314 - INFO - Seeder listening on 196.47.194.183:7001
-2025-03-13 12:38:26,316 - INFO - Seeder started successfully on port 7001
-2025-03-13 12:38:33,258 - INFO - Binding TCP socket to 196.47.194.183:7002
-2025-03-13 12:38:33,258 - INFO - File large_text_file.txt has 21 chunks
-2025-03-13 12:38:33,258 - INFO - Registered with tracker for file: large_text_file.txt
-2025-03-13 12:38:33,259 - INFO - Sent chunk count to tracker: 21
-2025-03-13 12:38:33,260 - DEBUG - Sent heartbeat to tracker
-2025-03-13 12:38:33,260 - INFO - Seeder listening on 196.47.194.183:7002
-2025-03-13 12:38:33,263 - INFO - Seeder started successfully on port 7002
-2025-03-13 12:38:40,877 - INFO - Accepted new connection from ('196.47.194.183', 53243)
-2025-03-13 12:38:40,877 - INFO - Accepted new connection from ('196.47.194.183', 53244)
-2025-03-13 12:38:40,880 - INFO - Accepted new connection from ('196.47.194.183', 53245)
-2025-03-13 12:38:40,883 - DEBUG - Starting connection handler for ('196.47.194.183', 53243)
-2025-03-13 12:38:40,883 - DEBUG - Starting connection handler for ('196.47.194.183', 53244)
-2025-03-13 12:38:40,884 - DEBUG - Starting connection handler for ('196.47.194.183', 53245)
-2025-03-13 12:38:40,884 - DEBUG - Received request: ['GET_CHUNK_COUNT', 'large_text_file.txt']
-2025-03-13 12:38:40,886 - INFO - Processing request from ('196.47.194.183', 53243): GET_CHUNK_COUNT large_text_file.txt
-2025-03-13 12:38:40,886 - DEBUG - Received request: ['GET_CHUNK_COUNT', 'large_text_file.txt']
-2025-03-13 12:38:40,886 - DEBUG - Received request: ['GET_CHUNK_COUNT', 'large_text_file.txt']
-2025-03-13 12:38:40,891 - INFO - Sent total chunks: 21
-2025-03-13 12:38:40,891 - INFO - Processing request from ('196.47.194.183', 53244): GET_CHUNK_COUNT large_text_file.txt
-2025-03-13 12:38:40,891 - INFO - Processing request from ('196.47.194.183', 53245): GET_CHUNK_COUNT large_text_file.txt
-2025-03-13 12:38:40,892 - INFO - Sent total chunks: 21
-2025-03-13 12:38:40,892 - INFO - Sent total chunks: 21
-2025-03-13 12:38:40,893 - DEBUG - Received request: ['SET_CHUNK_RANGE', 'large_text_file.txt', '0', '6']
-2025-03-13 12:38:40,893 - DEBUG - Received request: ['SET_CHUNK_RANGE', 'large_text_file.txt', '14', '20']
-2025-03-13 12:38:40,895 - DEBUG - Received request: ['SET_CHUNK_RANGE', 'large_text_file.txt', '7', '13']
-2025-03-13 12:38:40,896 - INFO - Processing request from ('196.47.194.183', 53245): SET_CHUNK_RANGE large_text_file.txt
-2025-03-13 12:38:40,896 - INFO - Processing request from ('196.47.194.183', 53243): SET_CHUNK_RANGE large_text_file.txt
-2025-03-13 12:38:40,988 - INFO - Processing request from ('196.47.194.183', 53244): SET_CHUNK_RANGE large_text_file.txt
-2025-03-13 12:38:40,991 - INFO - Accepted chunk range 0-6 for ('196.47.194.183', 53243)
-2025-03-13 12:38:40,996 - INFO - Accepted chunk range 14-20 for ('196.47.194.183', 53245)
-2025-03-13 12:38:41,010 - DEBUG - Received request: ['GET_CHUNK', 'large_text_file.txt', '0']
-2025-03-13 12:38:41,010 - DEBUG - Received request: ['GET_CHUNK', 'large_text_file.txt', '14']
-2025-03-13 12:38:41,011 - INFO - Accepted chunk range 7-13 for ('196.47.194.183', 53244)
-2025-03-13 12:38:41,013 - INFO - Processing request from ('196.47.194.183', 53243): GET_CHUNK large_text_file.txt
-2025-03-13 12:38:41,015 - INFO - Processing request from ('196.47.194.183', 53245): GET_CHUNK large_text_file.txt
-2025-03-13 12:38:41,015 - DEBUG - Received request: ['GET_CHUNK', 'large_text_file.txt', '7']
-2025-03-13 12:38:41,019 - INFO - Processing request from ('196.47.194.183', 53244): GET_CHUNK large_text_file.txt
-2025-03-13 12:38:42,024 - INFO - Sent chunk 14 (524288 bytes)
-2025-03-13 12:38:42,026 - INFO - Sent chunk 7 (524288 bytes)
-2025-03-13 12:38:42,030 - INFO - Sent chunk 0 (524288 bytes)
-2025-03-13 12:38:42,332 - DEBUG - Received request: ['GET_CHUNK', 'large_text_file.txt', '15']
-2025-03-13 12:38:42,334 - INFO - Processing request from ('196.47.194.183', 53245): GET_CHUNK large_text_file.txt
-2025-03-13 12:38:42,392 - INFO - Sent chunk 15 (524288 bytes)
-2025-03-13 12:38:42,866 - DEBUG - Received request: ['GET_CHUNK', 'large_text_file.txt', '8']
-2025-03-13 12:38:42,867 - INFO - Processing request from ('196.47.194.183', 53244): GET_CHUNK large_text_file.txt
-2025-03-13 12:38:42,885 - DEBUG - Received request: ['GET_CHUNK', 'large_text_file.txt', '1']
-2025-03-13 12:38:42,886 - INFO - Processing request from ('196.47.194.183', 53243): GET_CHUNK large_text_file.txt
-2025-03-13 12:38:42,893 - INFO - Sent chunk 1 (524288 bytes)
-2025-03-13 12:38:42,894 - INFO - Sent chunk 8 (524288 bytes)
-2025-03-13 12:38:42,925 - DEBUG - Received request: ['GET_CHUNK', 'large_text_file.txt', '16']
-2025-03-13 12:38:42,926 - INFO - Processing request from ('196.47.194.183', 53245): GET_CHUNK large_text_file.txt
-2025-03-13 12:38:42,942 - DEBUG - Received request: ['GET_CHUNK', 'large_text_file.txt', '2']
-2025-03-13 12:38:42,942 - INFO - Processing request from ('196.47.194.183', 53243): GET_CHUNK large_text_file.txt
-2025-03-13 12:38:42,961 - DEBUG - Received request: ['GET_CHUNK', 'large_text_file.txt', '9']
-2025-03-13 12:38:42,961 - INFO - Processing request from ('196.47.194.183', 53244): GET_CHUNK large_text_file.txt
-2025-03-13 12:38:43,039 - INFO - Sent chunk 2 (524288 bytes)
-2025-03-13 12:38:43,045 - INFO - Sent chunk 9 (524288 bytes)
-2025-03-13 12:38:43,086 - DEBUG - Received request: ['GET_CHUNK', 'large_text_file.txt', '3']
-2025-03-13 12:38:43,090 - INFO - Processing request from ('196.47.194.183', 53243): GET_CHUNK large_text_file.txt
-2025-03-13 12:38:43,125 - DEBUG - Received request: ['GET_CHUNK', 'large_text_file.txt', '10']
-2025-03-13 12:38:43,127 - INFO - Processing request from ('196.47.194.183', 53244): GET_CHUNK large_text_file.txt
-2025-03-13 12:38:43,143 - INFO - Sent chunk 3 (524288 bytes)
-2025-03-13 12:38:43,147 - INFO - Sent chunk 10 (524288 bytes)
-2025-03-13 12:38:43,170 - DEBUG - Received request: ['GET_CHUNK', 'large_text_file.txt', '4']
-2025-03-13 12:38:43,170 - INFO - Processing request from ('196.47.194.183', 53243): GET_CHUNK large_text_file.txt
-2025-03-13 12:38:43,177 - INFO - Sent chunk 4 (524288 bytes)
-2025-03-13 12:38:43,195 - DEBUG - Received request: ['GET_CHUNK', 'large_text_file.txt', '11']
-2025-03-13 12:38:43,198 - INFO - Processing request from ('196.47.194.183', 53244): GET_CHUNK large_text_file.txt
-2025-03-13 12:38:43,217 - DEBUG - Received request: ['GET_CHUNK', 'large_text_file.txt', '5']
-2025-03-13 12:38:43,217 - INFO - Processing request from ('196.47.194.183', 53243): GET_CHUNK large_text_file.txt
-2025-03-13 12:38:43,263 - INFO - Sent chunk 11 (524288 bytes)
-2025-03-13 12:38:43,268 - INFO - Sent chunk 5 (524288 bytes)
-2025-03-13 12:38:43,293 - DEBUG - Received request: ['GET_CHUNK', 'large_text_file.txt', '12']
-2025-03-13 12:38:43,294 - INFO - Processing request from ('196.47.194.183', 53244): GET_CHUNK large_text_file.txt
-2025-03-13 12:38:43,301 - INFO - Sent chunk 12 (524288 bytes)
-2025-03-13 12:38:43,324 - INFO - Sent chunk 16 (524288 bytes)
-2025-03-13 12:38:43,326 - DEBUG - Received request: ['GET_CHUNK', 'large_text_file.txt', '6']
-2025-03-13 12:38:43,336 - INFO - Processing request from ('196.47.194.183', 53243): GET_CHUNK large_text_file.txt
-2025-03-13 12:38:43,348 - INFO - Sent chunk 6 (524288 bytes)
-2025-03-13 12:38:43,358 - DEBUG - Received request: ['GET_CHUNK', 'large_text_file.txt', '13']
-2025-03-13 12:38:43,359 - INFO - Processing request from ('196.47.194.183', 53244): GET_CHUNK large_text_file.txt
-2025-03-13 12:38:43,376 - DEBUG - Received request: ['GET_CHUNK', 'large_text_file.txt', '17']
-2025-03-13 12:38:43,377 - INFO - Processing request from ('196.47.194.183', 53245): GET_CHUNK large_text_file.txt
-2025-03-13 12:38:43,391 - DEBUG - Received request: ['DONE', 'large_text_file.txt']
-2025-03-13 12:38:43,393 - INFO - Processing request from ('196.47.194.183', 53243): DONE large_text_file.txt
-2025-03-13 12:38:43,395 - INFO - Client ('196.47.194.183', 53243) indicated completion
-2025-03-13 12:38:43,397 - DEBUG - Closed connection to ('196.47.194.183', 53243)
-2025-03-13 12:38:43,654 - INFO - Sent chunk 13 (524288 bytes)
-2025-03-13 12:38:43,662 - INFO - Sent chunk 17 (524288 bytes)
-2025-03-13 12:38:43,778 - DEBUG - Received request: ['DONE', 'large_text_file.txt']
-2025-03-13 12:38:43,780 - INFO - Processing request from ('196.47.194.183', 53244): DONE large_text_file.txt
-2025-03-13 12:38:43,794 - INFO - Client ('196.47.194.183', 53244) indicated completion
-2025-03-13 12:38:43,800 - DEBUG - Closed connection to ('196.47.194.183', 53244)
-2025-03-13 12:38:43,914 - DEBUG - Received request: ['GET_CHUNK', 'large_text_file.txt', '18']
-2025-03-13 12:38:43,916 - INFO - Processing request from ('196.47.194.183', 53245): GET_CHUNK large_text_file.txt
-2025-03-13 12:38:43,956 - INFO - Sent chunk 18 (524288 bytes)
-2025-03-13 12:38:44,013 - DEBUG - Received request: ['GET_CHUNK', 'large_text_file.txt', '19']
-2025-03-13 12:38:44,013 - INFO - Processing request from ('196.47.194.183', 53245): GET_CHUNK large_text_file.txt
-2025-03-13 12:38:44,021 - INFO - Sent chunk 19 (524288 bytes)
-2025-03-13 12:38:44,047 - DEBUG - Received request: ['GET_CHUNK', 'large_text_file.txt', '20']
-2025-03-13 12:38:44,047 - INFO - Processing request from ('196.47.194.183', 53245): GET_CHUNK large_text_file.txt
-2025-03-13 12:38:44,054 - INFO - Sent chunk 20 (85844 bytes)
-2025-03-13 12:38:48,034 - DEBUG - Sent heartbeat to tracker
-2025-03-13 12:38:56,317 - DEBUG - Sent heartbeat to tracker
-2025-03-13 12:39:03,269 - DEBUG - Sent heartbeat to tracker
-2025-03-13 12:39:14,062 - INFO - Connection to ('196.47.194.183', 53245) timed out
-2025-03-13 12:39:14,064 - DEBUG - Closed connection to ('196.47.194.183', 53245)
-2025-03-13 12:39:18,052 - DEBUG - Sent heartbeat to tracker
-2025-03-13 12:39:26,326 - DEBUG - Sent heartbeat to tracker
-2025-03-13 12:39:33,275 - DEBUG - Sent heartbeat to tracker
-2025-03-13 12:39:48,060 - DEBUG - Sent heartbeat to tracker
-2025-03-13 12:39:56,341 - DEBUG - Sent heartbeat to tracker
-2025-03-13 12:40:03,292 - DEBUG - Sent heartbeat to tracker
-2025-03-13 12:40:18,076 - DEBUG - Sent heartbeat to tracker
-2025-03-13 12:40:26,488 - DEBUG - Sent heartbeat to tracker
-2025-03-13 12:40:33,311 - DEBUG - Sent heartbeat to tracker
-2025-03-13 12:40:48,091 - DEBUG - Sent heartbeat to tracker
-2025-03-13 12:40:56,838 - DEBUG - Sent heartbeat to tracker
-2025-03-13 12:41:03,336 - DEBUG - Sent heartbeat to tracker
-2025-03-13 12:41:18,103 - DEBUG - Sent heartbeat to tracker
-2025-03-13 12:41:26,856 - DEBUG - Sent heartbeat to tracker
-2025-03-13 12:41:33,352 - DEBUG - Sent heartbeat to tracker
-2025-03-13 12:41:48,115 - DEBUG - Sent heartbeat to tracker
-2025-03-13 12:41:56,865 - DEBUG - Sent heartbeat to tracker
-2025-03-13 12:42:03,366 - DEBUG - Sent heartbeat to tracker
-2025-03-13 12:42:18,122 - DEBUG - Sent heartbeat to tracker
-2025-03-13 12:42:26,875 - DEBUG - Sent heartbeat to tracker
-2025-03-13 12:42:33,375 - DEBUG - Sent heartbeat to tracker
-2025-03-13 12:42:48,138 - DEBUG - Sent heartbeat to tracker
-2025-03-13 12:42:56,883 - DEBUG - Sent heartbeat to tracker
-2025-03-13 12:43:03,381 - DEBUG - Sent heartbeat to tracker
-2025-03-13 12:43:18,164 - DEBUG - Sent heartbeat to tracker
-2025-03-13 12:43:26,891 - DEBUG - Sent heartbeat to tracker
-2025-03-13 12:43:33,386 - DEBUG - Sent heartbeat to tracker
-2025-03-13 12:43:48,181 - DEBUG - Sent heartbeat to tracker
-2025-03-13 12:43:56,911 - DEBUG - Sent heartbeat to tracker
-2025-03-13 12:44:03,402 - DEBUG - Sent heartbeat to tracker
-2025-03-13 12:44:18,196 - DEBUG - Sent heartbeat to tracker
-2025-03-13 12:44:26,926 - DEBUG - Sent heartbeat to tracker
-2025-03-13 12:44:33,435 - DEBUG - Sent heartbeat to tracker
-2025-03-13 12:44:48,200 - DEBUG - Sent heartbeat to tracker
-2025-03-13 12:44:56,937 - DEBUG - Sent heartbeat to tracker
-2025-03-13 12:45:03,454 - DEBUG - Sent heartbeat to tracker
-2025-03-13 12:45:18,207 - DEBUG - Sent heartbeat to tracker
-2025-03-13 12:45:26,942 - DEBUG - Sent heartbeat to tracker
-2025-03-13 12:45:33,475 - DEBUG - Sent heartbeat to tracker
-2025-03-13 12:45:48,219 - DEBUG - Sent heartbeat to tracker
-2025-03-13 12:45:56,956 - DEBUG - Sent heartbeat to tracker
-2025-03-13 12:46:03,486 - DEBUG - Sent heartbeat to tracker
-2025-03-13 12:46:18,243 - DEBUG - Sent heartbeat to tracker
-2025-03-13 12:46:26,985 - DEBUG - Sent heartbeat to tracker
-2025-03-13 12:46:33,541 - DEBUG - Sent heartbeat to tracker
-2025-03-13 12:46:35,551 - INFO - Seeder stopped.
-2025-03-13 12:46:46,193 - INFO - Seeder stopped.
-2025-03-13 12:46:55,952 - INFO - Seeder stopped.
-2025-03-13 12:52:51,424 - INFO - Binding TCP socket to 196.47.194.183:7000
-2025-03-13 12:52:51,450 - INFO - File large_text_file.txt has 21 chunks (last chunk: 85844 bytes)
-2025-03-13 12:52:51,451 - INFO - Registered with tracker for file: large_text_file.txt
-2025-03-13 12:52:51,453 - INFO - Sent chunk count to tracker: 21
-2025-03-13 12:52:51,460 - DEBUG - Sent heartbeat to tracker
-2025-03-13 12:52:51,463 - INFO - Seeder listening on 196.47.194.183:7000
-2025-03-13 12:52:51,464 - INFO - Seeder started successfully on port 7000
-2025-03-13 12:52:56,741 - INFO - Binding TCP socket to 196.47.194.183:7001
-2025-03-13 12:52:56,742 - INFO - File large_text_file.txt has 21 chunks (last chunk: 85844 bytes)
-2025-03-13 12:52:56,742 - INFO - Registered with tracker for file: large_text_file.txt
-2025-03-13 12:52:56,743 - INFO - Sent chunk count to tracker: 21
-2025-03-13 12:52:56,744 - DEBUG - Sent heartbeat to tracker
-2025-03-13 12:52:56,744 - INFO - Seeder listening on 196.47.194.183:7001
-2025-03-13 12:52:56,746 - INFO - Seeder started successfully on port 7001
-2025-03-13 12:53:05,567 - INFO - Binding TCP socket to 196.47.194.183:7002
-2025-03-13 12:53:05,567 - INFO - File large_text_file.txt has 21 chunks (last chunk: 85844 bytes)
-2025-03-13 12:53:05,569 - INFO - Registered with tracker for file: large_text_file.txt
-2025-03-13 12:53:05,569 - INFO - Sent chunk count to tracker: 21
-2025-03-13 12:53:05,570 - DEBUG - Sent heartbeat to tracker
-2025-03-13 12:53:05,570 - INFO - Seeder listening on 196.47.194.183:7002
-2025-03-13 12:53:05,570 - INFO - Seeder started successfully on port 7002
-2025-03-13 12:53:11,701 - INFO - Accepted new connection from ('196.47.194.183', 54288)
-2025-03-13 12:53:11,701 - INFO - Accepted new connection from ('196.47.194.183', 54289)
-2025-03-13 12:53:11,702 - INFO - Accepted new connection from ('196.47.194.183', 54290)
-2025-03-13 12:53:11,703 - DEBUG - Starting connection handler for ('196.47.194.183', 54290)
-2025-03-13 12:53:11,704 - DEBUG - Received request: ['GET_CHUNK_COUNT', 'large_text_file.txt']
-2025-03-13 12:53:11,704 - DEBUG - Starting connection handler for ('196.47.194.183', 54288)
-2025-03-13 12:53:11,704 - INFO - Processing request from ('196.47.194.183', 54290): GET_CHUNK_COUNT large_text_file.txt
-2025-03-13 12:53:11,704 - DEBUG - Received request: ['GET_CHUNK_COUNT', 'large_text_file.txt']
-2025-03-13 12:53:11,705 - INFO - Sent total chunks: 21
-2025-03-13 12:53:11,705 - INFO - Processing request from ('196.47.194.183', 54288): GET_CHUNK_COUNT large_text_file.txt
-2025-03-13 12:53:11,706 - DEBUG - Received request: ['SET_CHUNK_RANGE', 'large_text_file.txt', '14', '20']
-2025-03-13 12:53:11,706 - INFO - Sent total chunks: 21
-2025-03-13 12:53:11,706 - DEBUG - Received request: ['SET_CHUNK_RANGE', 'large_text_file.txt', '0', '6']
-2025-03-13 12:53:11,706 - INFO - Processing request from ('196.47.194.183', 54290): SET_CHUNK_RANGE large_text_file.txt
-2025-03-13 12:53:11,706 - INFO - Processing request from ('196.47.194.183', 54288): SET_CHUNK_RANGE large_text_file.txt
-2025-03-13 12:53:11,707 - INFO - Accepted chunk range 0-6 for ('196.47.194.183', 54288)
-2025-03-13 12:53:11,707 - INFO - Accepted chunk range 14-20 for ('196.47.194.183', 54290)
-2025-03-13 12:53:11,709 - DEBUG - Received request: ['GET_CHUNK', 'large_text_file.txt', '0']
-2025-03-13 12:53:11,709 - DEBUG - Received request: ['GET_CHUNK', 'large_text_file.txt', '14']
-2025-03-13 12:53:11,710 - INFO - Processing request from ('196.47.194.183', 54288): GET_CHUNK large_text_file.txt
-2025-03-13 12:53:11,711 - INFO - Processing request from ('196.47.194.183', 54290): GET_CHUNK large_text_file.txt
-2025-03-13 12:53:11,715 - INFO - Sent chunk 0 (524288 bytes)
-2025-03-13 12:53:11,719 - INFO - Sent chunk 14 (524288 bytes)
-2025-03-13 12:53:11,728 - DEBUG - Received request: ['GET_CHUNK', 'large_text_file.txt', '1']
-2025-03-13 12:53:11,729 - INFO - Processing request from ('196.47.194.183', 54288): GET_CHUNK large_text_file.txt
-2025-03-13 12:53:11,733 - INFO - Sent chunk 1 (524288 bytes)
-2025-03-13 12:53:12,535 - DEBUG - Received request: ['GET_CHUNK', 'large_text_file.txt', '15']
-2025-03-13 12:53:12,536 - INFO - Processing request from ('196.47.194.183', 54290): GET_CHUNK large_text_file.txt
-2025-03-13 12:53:12,553 - INFO - Sent chunk 15 (524288 bytes)
-2025-03-13 12:53:12,648 - DEBUG - Received request: ['GET_CHUNK', 'large_text_file.txt', '2']
-2025-03-13 12:53:12,649 - INFO - Processing request from ('196.47.194.183', 54288): GET_CHUNK large_text_file.txt
-2025-03-13 12:53:12,668 - INFO - Sent chunk 2 (524288 bytes)
-2025-03-13 12:53:12,693 - DEBUG - Received request: ['GET_CHUNK', 'large_text_file.txt', '16']
-2025-03-13 12:53:12,695 - INFO - Processing request from ('196.47.194.183', 54290): GET_CHUNK large_text_file.txt
-2025-03-13 12:53:12,703 - INFO - Sent chunk 16 (524288 bytes)
-2025-03-13 12:53:12,720 - DEBUG - Received request: ['GET_CHUNK', 'large_text_file.txt', '3']
-2025-03-13 12:53:12,721 - INFO - Processing request from ('196.47.194.183', 54288): GET_CHUNK large_text_file.txt
-2025-03-13 12:53:12,733 - INFO - Sent chunk 3 (524288 bytes)
-2025-03-13 12:53:12,741 - DEBUG - Received request: ['GET_CHUNK', 'large_text_file.txt', '17']
-2025-03-13 12:53:12,741 - INFO - Processing request from ('196.47.194.183', 54290): GET_CHUNK large_text_file.txt
-2025-03-13 12:53:12,749 - INFO - Sent chunk 17 (524288 bytes)
-2025-03-13 12:53:12,771 - DEBUG - Received request: ['GET_CHUNK', 'large_text_file.txt', '4']
-2025-03-13 12:53:12,772 - INFO - Processing request from ('196.47.194.183', 54288): GET_CHUNK large_text_file.txt
-2025-03-13 12:53:12,780 - INFO - Sent chunk 4 (524288 bytes)
-2025-03-13 12:53:12,800 - DEBUG - Received request: ['GET_CHUNK', 'large_text_file.txt', '18']
-2025-03-13 12:53:12,800 - INFO - Processing request from ('196.47.194.183', 54290): GET_CHUNK large_text_file.txt
-2025-03-13 12:53:12,805 - INFO - Sent chunk 18 (524288 bytes)
-2025-03-13 12:53:12,818 - DEBUG - Received request: ['GET_CHUNK', 'large_text_file.txt', '5']
-2025-03-13 12:53:12,819 - INFO - Processing request from ('196.47.194.183', 54288): GET_CHUNK large_text_file.txt
-2025-03-13 12:53:12,826 - INFO - Sent chunk 5 (524288 bytes)
-2025-03-13 12:53:12,842 - DEBUG - Received request: ['GET_CHUNK', 'large_text_file.txt', '19']
-2025-03-13 12:53:12,843 - INFO - Processing request from ('196.47.194.183', 54290): GET_CHUNK large_text_file.txt
-2025-03-13 12:53:12,853 - INFO - Sent chunk 19 (524288 bytes)
-2025-03-13 12:53:12,864 - DEBUG - Received request: ['GET_CHUNK', 'large_text_file.txt', '6']
-2025-03-13 12:53:12,865 - INFO - Processing request from ('196.47.194.183', 54288): GET_CHUNK large_text_file.txt
-2025-03-13 12:53:12,870 - INFO - Sent chunk 6 (524288 bytes)
-2025-03-13 12:53:12,887 - DEBUG - Received request: ['GET_CHUNK', 'large_text_file.txt', '20']
-2025-03-13 12:53:12,888 - INFO - Processing request from ('196.47.194.183', 54290): GET_CHUNK large_text_file.txt
-2025-03-13 12:53:12,903 - DEBUG - Received request: ['DONE', 'large_text_file.txt']
-2025-03-13 12:53:12,903 - INFO - Processing request from ('196.47.194.183', 54288): DONE large_text_file.txt
-2025-03-13 12:53:12,910 - INFO - Client ('196.47.194.183', 54288) indicated completion
-2025-03-13 12:53:12,914 - DEBUG - Closed connection to ('196.47.194.183', 54288)
-2025-03-13 12:53:13,007 - INFO - Sent chunk 20 (85844 bytes) [LAST CHUNK]
-2025-03-13 12:53:21,471 - DEBUG - Sent heartbeat to tracker
-2025-03-13 12:53:26,752 - DEBUG - Sent heartbeat to tracker
-2025-03-13 12:53:35,585 - DEBUG - Sent heartbeat to tracker
-2025-03-13 12:53:51,479 - DEBUG - Sent heartbeat to tracker
-2025-03-13 12:54:05,594 - DEBUG - Sent heartbeat to tracker
-2025-03-13 12:54:21,492 - DEBUG - Sent heartbeat to tracker
-2025-03-13 12:54:35,602 - DEBUG - Sent heartbeat to tracker
-2025-03-13 12:54:42,984 - DEBUG - Received request: ['DONE', 'large_text_file.txt']
-2025-03-13 12:54:42,987 - INFO - Processing request from ('196.47.194.183', 54290): DONE large_text_file.txt
-2025-03-13 12:54:42,989 - INFO - Client ('196.47.194.183', 54290) indicated completion
-2025-03-13 12:54:42,991 - DEBUG - Closed connection to ('196.47.194.183', 54290)
-2025-03-13 12:54:43,033 - INFO - Accepted new connection from ('196.47.194.183', 54294)
-2025-03-13 12:54:43,045 - DEBUG - Starting connection handler for ('196.47.194.183', 54294)
-2025-03-13 12:54:43,052 - DEBUG - Received request: ['GET_CHUNK_COUNT', 'large_text_file.txt']
-2025-03-13 12:54:43,054 - INFO - Processing request from ('196.47.194.183', 54294): GET_CHUNK_COUNT large_text_file.txt
-2025-03-13 12:54:43,057 - INFO - Sent total chunks: 21
-2025-03-13 12:54:43,059 - DEBUG - Received request: ['SET_CHUNK_RANGE', 'large_text_file.txt', '7', '13']
-2025-03-13 12:54:43,062 - INFO - Processing request from ('196.47.194.183', 54294): SET_CHUNK_RANGE large_text_file.txt
-2025-03-13 12:54:43,065 - INFO - Accepted chunk range 7-13 for ('196.47.194.183', 54294)
-2025-03-13 12:54:43,069 - DEBUG - Received request: ['GET_CHUNK', 'large_text_file.txt', '7']
-2025-03-13 12:54:43,073 - INFO - Processing request from ('196.47.194.183', 54294): GET_CHUNK large_text_file.txt
-2025-03-13 12:54:43,089 - INFO - Sent chunk 7 (524288 bytes)
-2025-03-13 12:54:43,142 - DEBUG - Received request: ['GET_CHUNK', 'large_text_file.txt', '8']
-2025-03-13 12:54:43,143 - INFO - Processing request from ('196.47.194.183', 54294): GET_CHUNK large_text_file.txt
-2025-03-13 12:54:43,152 - INFO - Sent chunk 8 (524288 bytes)
-2025-03-13 12:54:43,195 - DEBUG - Received request: ['GET_CHUNK', 'large_text_file.txt', '9']
-2025-03-13 12:54:43,195 - INFO - Processing request from ('196.47.194.183', 54294): GET_CHUNK large_text_file.txt
-2025-03-13 12:54:43,205 - INFO - Sent chunk 9 (524288 bytes)
-2025-03-13 12:54:43,242 - DEBUG - Received request: ['GET_CHUNK', 'large_text_file.txt', '10']
-2025-03-13 12:54:43,243 - INFO - Processing request from ('196.47.194.183', 54294): GET_CHUNK large_text_file.txt
-2025-03-13 12:54:43,261 - INFO - Sent chunk 10 (524288 bytes)
-2025-03-13 12:54:43,311 - DEBUG - Received request: ['GET_CHUNK', 'large_text_file.txt', '11']
-2025-03-13 12:54:43,312 - INFO - Processing request from ('196.47.194.183', 54294): GET_CHUNK large_text_file.txt
-2025-03-13 12:54:43,320 - INFO - Sent chunk 11 (524288 bytes)
-2025-03-13 12:54:43,349 - DEBUG - Received request: ['GET_CHUNK', 'large_text_file.txt', '12']
-2025-03-13 12:54:43,350 - INFO - Processing request from ('196.47.194.183', 54294): GET_CHUNK large_text_file.txt
-2025-03-13 12:54:43,358 - INFO - Sent chunk 12 (524288 bytes)
-2025-03-13 12:54:43,394 - DEBUG - Received request: ['GET_CHUNK', 'large_text_file.txt', '13']
-2025-03-13 12:54:43,395 - INFO - Processing request from ('196.47.194.183', 54294): GET_CHUNK large_text_file.txt
-2025-03-13 12:54:43,410 - INFO - Sent chunk 13 (524288 bytes)
-2025-03-13 12:54:43,453 - DEBUG - Client ('196.47.194.183', 54294) closed connection
-2025-03-13 12:54:43,454 - DEBUG - Closed connection to ('196.47.194.183', 54294)
-2025-03-13 12:54:51,506 - DEBUG - Sent heartbeat to tracker
-2025-03-13 12:56:21,010 - INFO - Binding TCP socket to 196.47.194.183:7000
-2025-03-13 12:56:21,011 - INFO - File large_text_file.txt has 21 chunks (last chunk: 85844 bytes)
-2025-03-13 12:56:21,012 - INFO - Registered with tracker for file: large_text_file.txt
-2025-03-13 12:56:21,012 - INFO - Sent chunk count to tracker: 21
-2025-03-13 12:56:21,014 - DEBUG - Sent heartbeat to tracker
-2025-03-13 12:56:21,014 - INFO - Seeder listening on 196.47.194.183:7000
-2025-03-13 12:56:21,014 - INFO - Seeder started successfully on port 7000
-2025-03-13 12:56:51,170 - DEBUG - Sent heartbeat to tracker
-2025-03-13 12:57:21,373 - DEBUG - Sent heartbeat to tracker
-2025-03-13 12:57:26,788 - INFO - Binding TCP socket to 196.47.194.183:7001
-2025-03-13 12:57:26,789 - INFO - File large_text_file.txt has 21 chunks (last chunk: 85844 bytes)
-2025-03-13 12:57:26,790 - INFO - Registered with tracker for file: large_text_file.txt
-2025-03-13 12:57:26,790 - INFO - Sent chunk count to tracker: 21
-2025-03-13 12:57:26,792 - DEBUG - Sent heartbeat to tracker
-2025-03-13 12:57:26,792 - INFO - Seeder listening on 196.47.194.183:7001
-2025-03-13 12:57:26,795 - INFO - Seeder started successfully on port 7001
-2025-03-13 12:57:39,830 - INFO - Binding TCP socket to 196.47.194.183:7002
-2025-03-13 12:57:39,831 - INFO - File large_text_file.txt has 21 chunks (last chunk: 85844 bytes)
-2025-03-13 12:57:39,832 - INFO - Registered with tracker for file: large_text_file.txt
-2025-03-13 12:57:39,832 - INFO - Sent chunk count to tracker: 21
-2025-03-13 12:57:39,833 - DEBUG - Sent heartbeat to tracker
-2025-03-13 12:57:39,833 - INFO - Seeder listening on 196.47.194.183:7002
-2025-03-13 12:57:39,836 - INFO - Seeder started successfully on port 7002
-2025-03-13 12:57:51,419 - DEBUG - Sent heartbeat to tracker
-2025-03-13 12:57:56,798 - DEBUG - Sent heartbeat to tracker
-2025-03-13 12:58:03,112 - INFO - Accepted new connection from ('196.47.194.183', 64032)
-2025-03-13 12:58:03,114 - INFO - Accepted new connection from ('196.47.194.183', 64033)
-2025-03-13 12:58:03,114 - INFO - Accepted new connection from ('196.47.194.183', 64034)
-2025-03-13 12:58:03,114 - DEBUG - Starting connection handler for ('196.47.194.183', 64033)
-2025-03-13 12:58:03,114 - DEBUG - Starting connection handler for ('196.47.194.183', 64034)
-2025-03-13 12:58:03,115 - DEBUG - Received request: ['GET_CHUNK_COUNT', 'large_text_file.txt']
-2025-03-13 12:58:03,115 - INFO - Processing request from ('196.47.194.183', 64033): GET_CHUNK_COUNT large_text_file.txt
-2025-03-13 12:58:03,116 - DEBUG - Starting connection handler for ('196.47.194.183', 64032)
-2025-03-13 12:58:03,117 - DEBUG - Received request: ['GET_CHUNK_COUNT', 'large_text_file.txt']
-2025-03-13 12:58:03,117 - DEBUG - Received request: ['SET_CHUNK_RANGE', 'large_text_file.txt', '7', '13']
-2025-03-13 12:58:03,117 - INFO - Processing request from ('196.47.194.183', 64032): GET_CHUNK_COUNT large_text_file.txt
-2025-03-13 12:58:03,117 - INFO - Processing request from ('196.47.194.183', 64033): SET_CHUNK_RANGE large_text_file.txt
-2025-03-13 12:58:03,117 - INFO - Sent total chunks: 21
-2025-03-13 12:58:03,117 - INFO - Accepted chunk range 7-13 for ('196.47.194.183', 64033)
-2025-03-13 12:58:03,118 - DEBUG - Received request: ['SET_CHUNK_RANGE', 'large_text_file.txt', '0', '6']
-2025-03-13 12:58:03,118 - INFO - Processing request from ('196.47.194.183', 64032): SET_CHUNK_RANGE large_text_file.txt
-2025-03-13 12:58:03,118 - INFO - Accepted chunk range 0-6 for ('196.47.194.183', 64032)
-2025-03-13 12:58:03,118 - INFO - Processing request from ('196.47.194.183', 64033): GET_CHUNK large_text_file.txt
-2025-03-13 12:58:03,123 - DEBUG - Received request: ['GET_CHUNK', 'large_text_file.txt', '0']
-2025-03-13 12:58:03,124 - INFO - Sent chunk 7 (524288 bytes)
-2025-03-13 12:58:03,125 - INFO - Processing request from ('196.47.194.183', 64032): GET_CHUNK large_text_file.txt
-2025-03-13 12:58:03,129 - INFO - Sent chunk 0 (524288 bytes)
-2025-03-13 12:58:03,135 - DEBUG - Received request: ['GET_CHUNK_COUNT', 'large_text_file.txt']
-2025-03-13 12:58:03,137 - INFO - Processing request from ('196.47.194.183', 64034): GET_CHUNK_COUNT large_text_file.txt
-2025-03-13 12:58:03,138 - INFO - Sent total chunks: 21
-2025-03-13 12:58:03,138 - DEBUG - Received request: ['SET_CHUNK_RANGE', 'large_text_file.txt', '14', '20']
-2025-03-13 12:58:03,139 - INFO - Processing request from ('196.47.194.183', 64034): SET_CHUNK_RANGE large_text_file.txt
-2025-03-13 12:58:03,139 - INFO - Accepted chunk range 14-20 for ('196.47.194.183', 64034)
-2025-03-13 12:58:03,142 - DEBUG - Received request: ['GET_CHUNK', 'large_text_file.txt', '14']
-2025-03-13 12:58:03,145 - INFO - Processing request from ('196.47.194.183', 64034): GET_CHUNK large_text_file.txt
-2025-03-13 12:58:03,147 - DEBUG - Received request: ['GET_CHUNK', 'large_text_file.txt', '8']
-2025-03-13 12:58:03,150 - INFO - Processing request from ('196.47.194.183', 64033): GET_CHUNK large_text_file.txt
-2025-03-13 12:58:03,152 - INFO - Sent chunk 14 (524288 bytes)
-2025-03-13 12:58:03,156 - INFO - Sent chunk 8 (524288 bytes)
-2025-03-13 12:58:03,194 - DEBUG - Received request: ['GET_CHUNK', 'large_text_file.txt', '1']
-2025-03-13 12:58:03,194 - INFO - Processing request from ('196.47.194.183', 64032): GET_CHUNK large_text_file.txt
-2025-03-13 12:58:03,200 - INFO - Sent chunk 1 (524288 bytes)
-2025-03-13 12:58:03,223 - DEBUG - Received request: ['GET_CHUNK', 'large_text_file.txt', '15']
-2025-03-13 12:58:03,223 - INFO - Processing request from ('196.47.194.183', 64034): GET_CHUNK large_text_file.txt
-2025-03-13 12:58:03,229 - INFO - Sent chunk 15 (524288 bytes)
-2025-03-13 12:58:03,247 - DEBUG - Received request: ['GET_CHUNK', 'large_text_file.txt', '9']
-2025-03-13 12:58:03,247 - INFO - Processing request from ('196.47.194.183', 64033): GET_CHUNK large_text_file.txt
-2025-03-13 12:58:03,272 - DEBUG - Received request: ['GET_CHUNK', 'large_text_file.txt', '2']
-2025-03-13 12:58:03,273 - INFO - Processing request from ('196.47.194.183', 64032): GET_CHUNK large_text_file.txt
-2025-03-13 12:58:03,279 - INFO - Sent chunk 2 (524288 bytes)
-2025-03-13 12:58:03,294 - DEBUG - Received request: ['GET_CHUNK', 'large_text_file.txt', '16']
-2025-03-13 12:58:03,294 - INFO - Processing request from ('196.47.194.183', 64034): GET_CHUNK large_text_file.txt
-2025-03-13 12:58:03,301 - INFO - Sent chunk 16 (524288 bytes)
-2025-03-13 12:58:03,312 - DEBUG - Received request: ['GET_CHUNK', 'large_text_file.txt', '3']
-2025-03-13 12:58:03,314 - INFO - Processing request from ('196.47.194.183', 64032): GET_CHUNK large_text_file.txt
-2025-03-13 12:58:03,320 - INFO - Sent chunk 3 (524288 bytes)
-2025-03-13 12:58:03,332 - DEBUG - Received request: ['GET_CHUNK', 'large_text_file.txt', '17']
-2025-03-13 12:58:03,333 - INFO - Processing request from ('196.47.194.183', 64034): GET_CHUNK large_text_file.txt
-2025-03-13 12:58:03,341 - INFO - Sent chunk 17 (524288 bytes)
-2025-03-13 12:58:03,350 - DEBUG - Received request: ['GET_CHUNK', 'large_text_file.txt', '4']
-2025-03-13 12:58:03,351 - INFO - Processing request from ('196.47.194.183', 64032): GET_CHUNK large_text_file.txt
-2025-03-13 12:58:03,367 - DEBUG - Received request: ['GET_CHUNK', 'large_text_file.txt', '18']
-2025-03-13 12:58:03,367 - INFO - Processing request from ('196.47.194.183', 64034): GET_CHUNK large_text_file.txt
-2025-03-13 12:58:03,374 - INFO - Sent chunk 18 (524288 bytes)
-2025-03-13 12:58:03,395 - DEBUG - Received request: ['GET_CHUNK', 'large_text_file.txt', '19']
-2025-03-13 12:58:03,395 - INFO - Processing request from ('196.47.194.183', 64034): GET_CHUNK large_text_file.txt
-2025-03-13 12:58:03,401 - INFO - Sent chunk 19 (524288 bytes)
-2025-03-13 12:58:03,422 - DEBUG - Received request: ['GET_CHUNK', 'large_text_file.txt', '20']
-2025-03-13 12:58:03,422 - INFO - Processing request from ('196.47.194.183', 64034): GET_CHUNK large_text_file.txt
-2025-03-13 12:58:03,524 - INFO - Sent chunk 20 (85844 bytes) [LAST CHUNK]
-2025-03-13 12:58:03,575 - INFO - Sent chunk 9 (524288 bytes)
-2025-03-13 12:58:03,633 - DEBUG - Received request: ['GET_CHUNK', 'large_text_file.txt', '10']
-2025-03-13 12:58:03,633 - INFO - Processing request from ('196.47.194.183', 64033): GET_CHUNK large_text_file.txt
-2025-03-13 12:58:03,641 - INFO - Sent chunk 10 (524288 bytes)
-2025-03-13 12:58:03,667 - INFO - Sent chunk 4 (524288 bytes)
-2025-03-13 12:58:03,677 - DEBUG - Received request: ['GET_CHUNK', 'large_text_file.txt', '11']
-2025-03-13 12:58:03,678 - INFO - Processing request from ('196.47.194.183', 64033): GET_CHUNK large_text_file.txt
-2025-03-13 12:58:03,682 - INFO - Sent chunk 11 (524288 bytes)
-2025-03-13 12:58:03,699 - DEBUG - Received request: ['GET_CHUNK', 'large_text_file.txt', '5']
-2025-03-13 12:58:03,699 - INFO - Processing request from ('196.47.194.183', 64032): GET_CHUNK large_text_file.txt
-2025-03-13 12:58:03,706 - INFO - Sent chunk 5 (524288 bytes)
-2025-03-13 12:58:03,716 - DEBUG - Received request: ['GET_CHUNK', 'large_text_file.txt', '12']
-2025-03-13 12:58:03,717 - INFO - Processing request from ('196.47.194.183', 64033): GET_CHUNK large_text_file.txt
-2025-03-13 12:58:03,725 - INFO - Sent chunk 12 (524288 bytes)
-2025-03-13 12:58:03,738 - DEBUG - Received request: ['GET_CHUNK', 'large_text_file.txt', '6']
-2025-03-13 12:58:03,738 - INFO - Processing request from ('196.47.194.183', 64032): GET_CHUNK large_text_file.txt
-2025-03-13 12:58:03,742 - INFO - Sent chunk 6 (524288 bytes)
-2025-03-13 12:58:03,761 - DEBUG - Received request: ['GET_CHUNK', 'large_text_file.txt', '13']
-2025-03-13 12:58:03,763 - INFO - Processing request from ('196.47.194.183', 64033): GET_CHUNK large_text_file.txt
-2025-03-13 12:58:03,773 - INFO - Sent chunk 13 (524288 bytes)
-2025-03-13 12:58:03,790 - DEBUG - Received request: ['DONE', 'large_text_file.txt']
-2025-03-13 12:58:03,791 - INFO - Processing request from ('196.47.194.183', 64032): DONE large_text_file.txt
-2025-03-13 12:58:03,804 - INFO - Client ('196.47.194.183', 64032) indicated completion
-2025-03-13 12:58:03,807 - DEBUG - Closed connection to ('196.47.194.183', 64032)
-2025-03-13 12:58:03,819 - DEBUG - Received request: ['DONE', 'large_text_file.txt']
-2025-03-13 12:58:03,820 - INFO - Processing request from ('196.47.194.183', 64033): DONE large_text_file.txt
-2025-03-13 12:58:03,828 - INFO - Client ('196.47.194.183', 64033) indicated completion
-2025-03-13 12:58:03,833 - DEBUG - Closed connection to ('196.47.194.183', 64033)
-2025-03-13 12:58:09,844 - DEBUG - Sent heartbeat to tracker
-2025-03-13 12:58:21,475 - DEBUG - Sent heartbeat to tracker
-2025-03-13 12:58:26,810 - DEBUG - Sent heartbeat to tracker
-2025-03-13 12:58:39,856 - DEBUG - Sent heartbeat to tracker
-2025-03-13 12:58:51,485 - DEBUG - Sent heartbeat to tracker
-2025-03-13 12:58:56,819 - DEBUG - Sent heartbeat to tracker
-2025-03-13 12:59:09,858 - DEBUG - Sent heartbeat to tracker
-2025-03-13 12:59:21,501 - DEBUG - Sent heartbeat to tracker
-2025-03-13 12:59:26,837 - DEBUG - Sent heartbeat to tracker
-2025-03-13 12:59:33,532 - INFO - Connection to ('196.47.194.183', 64034) timed out after 90 seconds
-2025-03-13 12:59:33,534 - DEBUG - Closed connection to ('196.47.194.183', 64034)
-2025-03-13 12:59:39,878 - DEBUG - Sent heartbeat to tracker
-2025-03-13 12:59:51,511 - DEBUG - Sent heartbeat to tracker
-2025-03-13 12:59:56,854 - DEBUG - Sent heartbeat to tracker
-2025-03-13 13:00:09,887 - DEBUG - Sent heartbeat to tracker
-2025-03-13 13:00:13,727 - INFO - Seeder stopped.
-2025-03-13 13:00:16,835 - INFO - Seeder stopped.
-2025-03-13 13:00:26,870 - DEBUG - Sent heartbeat to tracker
-2025-03-13 13:00:56,886 - DEBUG - Sent heartbeat to tracker
-2025-03-13 13:01:18,171 - INFO - Binding TCP socket to 196.47.194.183:7000
-2025-03-13 13:01:18,172 - INFO - File large_text_file.txt has 21 chunks (last chunk: 85844 bytes)
-2025-03-13 13:01:18,174 - INFO - Registered with tracker for file: large_text_file.txt
-2025-03-13 13:01:18,175 - INFO - Sent chunk count to tracker: 21
-2025-03-13 13:01:18,177 - DEBUG - Sent heartbeat to tracker
-2025-03-13 13:01:18,177 - INFO - Seeder listening on 196.47.194.183:7000
-2025-03-13 13:01:18,179 - INFO - Seeder started successfully on port 7000
-2025-03-13 13:01:23,102 - INFO - Seeder stopped.
-2025-03-13 13:01:26,775 - INFO - Binding TCP socket to 196.47.194.183:7001
-2025-03-13 13:01:26,776 - INFO - File large_text_file.txt has 21 chunks (last chunk: 85844 bytes)
-2025-03-13 13:01:26,777 - INFO - Registered with tracker for file: large_text_file.txt
-2025-03-13 13:01:26,777 - INFO - Sent chunk count to tracker: 21
-2025-03-13 13:01:26,780 - DEBUG - Sent heartbeat to tracker
-2025-03-13 13:01:26,781 - INFO - Seeder listening on 196.47.194.183:7001
-2025-03-13 13:01:26,781 - INFO - Seeder started successfully on port 7001
-2025-03-13 13:01:37,308 - INFO - Seeder stopped.
-2025-03-13 13:01:42,478 - INFO - Seeder stopped.
-2025-03-13 13:03:36,060 - INFO - Binding TCP socket to 196.47.194.183:7000
-2025-03-13 13:03:36,061 - INFO - File large_text_file.txt has 21 chunks (last chunk: 85844 bytes)
-2025-03-13 13:03:36,062 - INFO - Registered with tracker for file: large_text_file.txt
-2025-03-13 13:03:36,062 - INFO - Sent chunk count to tracker: 21
-2025-03-13 13:03:36,063 - DEBUG - Sent heartbeat to tracker
-2025-03-13 13:03:36,064 - INFO - Seeder listening on 196.47.194.183:7000
-2025-03-13 13:03:36,065 - INFO - Seeder started successfully on port 7000
-2025-03-13 13:03:41,516 - INFO - Binding TCP socket to 196.47.194.183:7001
-2025-03-13 13:03:41,517 - INFO - File large_text_file.txt has 21 chunks (last chunk: 85844 bytes)
-2025-03-13 13:03:41,517 - INFO - Registered with tracker for file: large_text_file.txt
-2025-03-13 13:03:41,518 - INFO - Sent chunk count to tracker: 21
-2025-03-13 13:03:41,520 - DEBUG - Sent heartbeat to tracker
-2025-03-13 13:03:41,520 - INFO - Seeder listening on 196.47.194.183:7001
-2025-03-13 13:03:41,521 - INFO - Seeder started successfully on port 7001
-2025-03-13 13:03:47,672 - INFO - Binding TCP socket to 196.47.194.183:7002
-2025-03-13 13:03:47,674 - INFO - File large_text_file.txt has 21 chunks (last chunk: 85844 bytes)
-2025-03-13 13:03:47,674 - INFO - Registered with tracker for file: large_text_file.txt
-2025-03-13 13:03:47,675 - INFO - Sent chunk count to tracker: 21
-2025-03-13 13:03:47,676 - DEBUG - Sent heartbeat to tracker
-2025-03-13 13:03:47,677 - INFO - Seeder listening on 196.47.194.183:7002
-2025-03-13 13:03:47,677 - INFO - Seeder started successfully on port 7002
-2025-03-13 13:03:57,043 - INFO - Accepted new connection from ('196.47.194.183', 51175)
-2025-03-13 13:03:57,044 - INFO - Accepted new connection from ('196.47.194.183', 51177)
-2025-03-13 13:03:57,045 - DEBUG - Starting connection handler for ('196.47.194.183', 51176)
-2025-03-13 13:03:57,045 - DEBUG - Starting connection handler for ('196.47.194.183', 51177)
-2025-03-13 13:03:57,046 - DEBUG - Received request: ['GET_CHUNK_COUNT', 'large_text_file.txt']
-2025-03-13 13:03:57,047 - DEBUG - Received request: ['GET_CHUNK_COUNT', 'large_text_file.txt']
-2025-03-13 13:03:57,047 - INFO - Processing request from ('196.47.194.183', 51176): GET_CHUNK_COUNT large_text_file.txt
-2025-03-13 13:03:57,047 - INFO - Processing request from ('196.47.194.183', 51177): GET_CHUNK_COUNT large_text_file.txt
-2025-03-13 13:03:57,047 - INFO - Sent total chunks: 21
-2025-03-13 13:03:57,047 - DEBUG - Starting connection handler for ('196.47.194.183', 51175)
-2025-03-13 13:03:57,047 - INFO - Sent total chunks: 21
-2025-03-13 13:03:57,048 - DEBUG - Received request: ['SET_CHUNK_RANGE', 'large_text_file.txt', '0', '6']
-2025-03-13 13:03:57,048 - DEBUG - Received request: ['GET_CHUNK_COUNT', 'large_text_file.txt']
-2025-03-13 13:03:57,048 - INFO - Processing request from ('196.47.194.183', 51176): SET_CHUNK_RANGE large_text_file.txt
-2025-03-13 13:03:57,049 - INFO - Accepted chunk range 0-6 for ('196.47.194.183', 51176)
-2025-03-13 13:03:57,052 - DEBUG - Received request: ['SET_CHUNK_RANGE', 'large_text_file.txt', '14', '20']
-2025-03-13 13:03:57,053 - DEBUG - Received request: ['GET_CHUNK', 'large_text_file.txt', '0']
-2025-03-13 13:03:57,053 - INFO - Processing request from ('196.47.194.183', 51175): GET_CHUNK_COUNT large_text_file.txt
-2025-03-13 13:03:57,054 - INFO - Processing request from ('196.47.194.183', 51176): GET_CHUNK large_text_file.txt
-2025-03-13 13:03:57,054 - INFO - Processing request from ('196.47.194.183', 51177): SET_CHUNK_RANGE large_text_file.txt
-2025-03-13 13:03:57,055 - INFO - Sent total chunks: 21
-2025-03-13 13:03:57,057 - INFO - Accepted chunk range 14-20 for ('196.47.194.183', 51177)
-2025-03-13 13:03:57,058 - DEBUG - Received request: ['GET_CHUNK', 'large_text_file.txt', '14']
-2025-03-13 13:03:57,058 - DEBUG - Received request: ['SET_CHUNK_RANGE', 'large_text_file.txt', '7', '13']
-2025-03-13 13:03:57,060 - INFO - Processing request from ('196.47.194.183', 51177): GET_CHUNK large_text_file.txt
-2025-03-13 13:03:57,061 - INFO - Processing request from ('196.47.194.183', 51175): SET_CHUNK_RANGE large_text_file.txt
-2025-03-13 13:03:57,075 - INFO - Sent chunk 0 (524288 bytes)
-2025-03-13 13:03:57,080 - INFO - Accepted chunk range 7-13 for ('196.47.194.183', 51175)
-2025-03-13 13:03:57,082 - DEBUG - Received request: ['GET_CHUNK', 'large_text_file.txt', '1']
-2025-03-13 13:03:57,083 - INFO - Sent chunk 14 (524288 bytes)
-2025-03-13 13:03:57,086 - DEBUG - Received request: ['GET_CHUNK', 'large_text_file.txt', '7']
-2025-03-13 13:03:57,086 - INFO - Processing request from ('196.47.194.183', 51175): GET_CHUNK large_text_file.txt
-2025-03-13 13:03:57,089 - INFO - Sent chunk 7 (524288 bytes)
-2025-03-13 13:03:57,109 - INFO - Processing request from ('196.47.194.183', 51176): GET_CHUNK large_text_file.txt
-2025-03-13 13:03:57,115 - INFO - Sent chunk 1 (524288 bytes)
-2025-03-13 13:03:57,196 - DEBUG - Received request: ['GET_CHUNK', 'large_text_file.txt', '15']
-2025-03-13 13:03:57,199 - INFO - Processing request from ('196.47.194.183', 51177): GET_CHUNK large_text_file.txt
-2025-03-13 13:03:57,217 - INFO - Sent chunk 15 (524288 bytes)
-2025-03-13 13:03:57,257 - DEBUG - Received request: ['GET_CHUNK', 'large_text_file.txt', '8']
-2025-03-13 13:03:57,259 - INFO - Processing request from ('196.47.194.183', 51175): GET_CHUNK large_text_file.txt
-2025-03-13 13:03:57,275 - INFO - Sent chunk 8 (524288 bytes)
-2025-03-13 13:03:57,299 - DEBUG - Received request: ['GET_CHUNK', 'large_text_file.txt', '2']
-2025-03-13 13:03:57,301 - INFO - Processing request from ('196.47.194.183', 51176): GET_CHUNK large_text_file.txt
-2025-03-13 13:03:57,311 - INFO - Sent chunk 2 (524288 bytes)
-2025-03-13 13:03:57,330 - DEBUG - Received request: ['GET_CHUNK', 'large_text_file.txt', '16']
-2025-03-13 13:03:57,330 - INFO - Processing request from ('196.47.194.183', 51177): GET_CHUNK large_text_file.txt
-2025-03-13 13:03:57,339 - INFO - Sent chunk 16 (524288 bytes)
-2025-03-13 13:03:57,356 - DEBUG - Received request: ['GET_CHUNK', 'large_text_file.txt', '9']
-2025-03-13 13:03:57,357 - INFO - Processing request from ('196.47.194.183', 51175): GET_CHUNK large_text_file.txt
-2025-03-13 13:03:57,383 - DEBUG - Received request: ['GET_CHUNK', 'large_text_file.txt', '3']
-2025-03-13 13:03:57,384 - INFO - Processing request from ('196.47.194.183', 51176): GET_CHUNK large_text_file.txt
-2025-03-13 13:03:57,393 - INFO - Sent chunk 3 (524288 bytes)
-2025-03-13 13:03:57,412 - DEBUG - Received request: ['GET_CHUNK', 'large_text_file.txt', '17']
-2025-03-13 13:03:57,412 - INFO - Processing request from ('196.47.194.183', 51177): GET_CHUNK large_text_file.txt
-2025-03-13 13:03:57,420 - INFO - Sent chunk 17 (524288 bytes)
-2025-03-13 13:03:57,434 - DEBUG - Received request: ['GET_CHUNK', 'large_text_file.txt', '4']
-2025-03-13 13:03:57,434 - INFO - Processing request from ('196.47.194.183', 51176): GET_CHUNK large_text_file.txt
-2025-03-13 13:03:57,439 - INFO - Sent chunk 4 (524288 bytes)
-2025-03-13 13:03:57,453 - DEBUG - Received request: ['GET_CHUNK', 'large_text_file.txt', '18']
-2025-03-13 13:03:57,454 - INFO - Processing request from ('196.47.194.183', 51177): GET_CHUNK large_text_file.txt
-2025-03-13 13:03:57,459 - INFO - Sent chunk 18 (524288 bytes)
-2025-03-13 13:03:57,474 - DEBUG - Received request: ['GET_CHUNK', 'large_text_file.txt', '5']
-2025-03-13 13:03:57,474 - INFO - Processing request from ('196.47.194.183', 51176): GET_CHUNK large_text_file.txt
-2025-03-13 13:03:57,486 - INFO - Sent chunk 5 (524288 bytes)
-2025-03-13 13:03:57,496 - DEBUG - Received request: ['GET_CHUNK', 'large_text_file.txt', '19']
-2025-03-13 13:03:57,497 - INFO - Processing request from ('196.47.194.183', 51177): GET_CHUNK large_text_file.txt
-2025-03-13 13:03:57,502 - INFO - Sent chunk 19 (524288 bytes)
-2025-03-13 13:03:57,524 - DEBUG - Received request: ['GET_CHUNK', 'large_text_file.txt', '6']
-2025-03-13 13:03:57,525 - INFO - Processing request from ('196.47.194.183', 51176): GET_CHUNK large_text_file.txt
-2025-03-13 13:03:57,537 - INFO - Sent chunk 6 (524288 bytes)
-2025-03-13 13:03:57,549 - DEBUG - Received request: ['GET_CHUNK', 'large_text_file.txt', '20']
-2025-03-13 13:03:57,549 - INFO - Processing request from ('196.47.194.183', 51177): GET_CHUNK large_text_file.txt
-2025-03-13 13:03:57,571 - DEBUG - Received request: ['DONE', 'large_text_file.txt']
-2025-03-13 13:03:57,571 - INFO - Processing request from ('196.47.194.183', 51176): DONE large_text_file.txt
-2025-03-13 13:03:57,581 - INFO - Client ('196.47.194.183', 51176) indicated completion
-2025-03-13 13:03:57,583 - DEBUG - Closed connection to ('196.47.194.183', 51176)
-2025-03-13 13:03:57,660 - INFO - Sent chunk 20 (85844 bytes) [LAST CHUNK]
-2025-03-13 13:03:57,681 - INFO - Sent chunk 9 (524288 bytes)
-2025-03-13 13:03:57,773 - DEBUG - Received request: ['GET_CHUNK', 'large_text_file.txt', '10']
-2025-03-13 13:03:57,774 - INFO - Processing request from ('196.47.194.183', 51175): GET_CHUNK large_text_file.txt
-2025-03-13 13:03:57,791 - INFO - Sent chunk 10 (524288 bytes)
-2025-03-13 13:03:57,879 - DEBUG - Received request: ['GET_CHUNK', 'large_text_file.txt', '11']
-2025-03-13 13:03:57,882 - INFO - Processing request from ('196.47.194.183', 51175): GET_CHUNK large_text_file.txt
-2025-03-13 13:03:57,900 - INFO - Sent chunk 11 (524288 bytes)
-2025-03-13 13:03:57,968 - DEBUG - Received request: ['GET_CHUNK', 'large_text_file.txt', '12']
-2025-03-13 13:03:57,968 - INFO - Processing request from ('196.47.194.183', 51175): GET_CHUNK large_text_file.txt
-2025-03-13 13:03:57,973 - INFO - Sent chunk 12 (524288 bytes)
-2025-03-13 13:03:58,013 - DEBUG - Received request: ['GET_CHUNK', 'large_text_file.txt', '13']
-2025-03-13 13:03:58,013 - INFO - Processing request from ('196.47.194.183', 51175): GET_CHUNK large_text_file.txt
-2025-03-13 13:03:58,018 - INFO - Sent chunk 13 (524288 bytes)
-2025-03-13 13:03:58,065 - DEBUG - Received request: ['DONE', 'large_text_file.txt']
-2025-03-13 13:03:58,066 - INFO - Processing request from ('196.47.194.183', 51175): DONE large_text_file.txt
-2025-03-13 13:03:58,073 - INFO - Client ('196.47.194.183', 51175) indicated completion
-2025-03-13 13:03:58,079 - DEBUG - Closed connection to ('196.47.194.183', 51175)
-2025-03-13 13:04:06,080 - DEBUG - Sent heartbeat to tracker
-2025-03-13 13:04:11,530 - DEBUG - Sent heartbeat to tracker
-2025-03-13 13:04:17,678 - DEBUG - Sent heartbeat to tracker
-2025-03-13 13:04:36,088 - DEBUG - Sent heartbeat to tracker
-2025-03-13 13:04:41,546 - DEBUG - Sent heartbeat to tracker
-2025-03-13 13:04:47,695 - DEBUG - Sent heartbeat to tracker
-2025-03-13 13:05:06,101 - DEBUG - Sent heartbeat to tracker
-2025-03-13 13:05:11,559 - DEBUG - Sent heartbeat to tracker
-2025-03-13 13:05:17,704 - DEBUG - Sent heartbeat to tracker
-2025-03-13 13:05:27,613 - DEBUG - Received request: ['DONE', 'large_text_file.txt']
-2025-03-13 13:05:27,614 - INFO - Processing request from ('196.47.194.183', 51177): DONE large_text_file.txt
-2025-03-13 13:05:27,615 - INFO - Client ('196.47.194.183', 51177) indicated completion
-2025-03-13 13:05:27,616 - DEBUG - Closed connection to ('196.47.194.183', 51177)
-2025-03-13 13:05:36,119 - DEBUG - Sent heartbeat to tracker
-2025-03-13 13:05:41,577 - DEBUG - Sent heartbeat to tracker
-2025-03-13 13:05:47,712 - DEBUG - Sent heartbeat to tracker
-2025-03-13 13:06:06,126 - DEBUG - Sent heartbeat to tracker
-2025-03-13 13:06:11,586 - DEBUG - Sent heartbeat to tracker
-2025-03-13 13:06:17,719 - DEBUG - Sent heartbeat to tracker
-2025-03-13 13:06:36,139 - DEBUG - Sent heartbeat to tracker
-2025-03-13 13:06:41,594 - DEBUG - Sent heartbeat to tracker
-2025-03-13 13:06:47,729 - DEBUG - Sent heartbeat to tracker
-2025-03-13 13:07:06,154 - DEBUG - Sent heartbeat to tracker
-2025-03-13 13:07:11,618 - DEBUG - Sent heartbeat to tracker
-2025-03-13 13:07:17,734 - DEBUG - Sent heartbeat to tracker
-2025-03-13 13:07:36,158 - DEBUG - Sent heartbeat to tracker
-2025-03-13 13:07:41,625 - DEBUG - Sent heartbeat to tracker
-2025-03-13 13:07:47,746 - DEBUG - Sent heartbeat to tracker
-2025-03-13 13:08:06,168 - DEBUG - Sent heartbeat to tracker
-2025-03-13 13:08:11,640 - DEBUG - Sent heartbeat to tracker
-2025-03-13 13:08:17,821 - DEBUG - Sent heartbeat to tracker
-2025-03-13 13:08:36,184 - DEBUG - Sent heartbeat to tracker
-2025-03-13 13:08:41,647 - DEBUG - Sent heartbeat to tracker
-2025-03-13 13:08:47,874 - DEBUG - Sent heartbeat to tracker
-2025-03-13 13:09:06,197 - DEBUG - Sent heartbeat to tracker
-2025-03-13 13:09:11,676 - DEBUG - Sent heartbeat to tracker
-2025-03-13 13:09:17,879 - DEBUG - Sent heartbeat to tracker
-2025-03-13 13:09:36,209 - DEBUG - Sent heartbeat to tracker
-2025-03-13 13:09:41,685 - DEBUG - Sent heartbeat to tracker
-2025-03-13 13:09:47,897 - DEBUG - Sent heartbeat to tracker
-2025-03-13 13:10:06,224 - DEBUG - Sent heartbeat to tracker
-2025-03-13 13:10:11,691 - DEBUG - Sent heartbeat to tracker
-2025-03-13 13:10:17,909 - DEBUG - Sent heartbeat to tracker
-2025-03-13 13:10:36,241 - DEBUG - Sent heartbeat to tracker
-2025-03-13 13:10:41,705 - DEBUG - Sent heartbeat to tracker
-2025-03-13 13:10:47,923 - DEBUG - Sent heartbeat to tracker
-2025-03-13 13:11:06,248 - DEBUG - Sent heartbeat to tracker
-2025-03-13 13:11:11,722 - DEBUG - Sent heartbeat to tracker
-2025-03-13 13:11:17,934 - DEBUG - Sent heartbeat to tracker
-2025-03-13 13:11:36,263 - DEBUG - Sent heartbeat to tracker
-2025-03-13 13:11:41,726 - DEBUG - Sent heartbeat to tracker
-2025-03-13 13:11:47,938 - DEBUG - Sent heartbeat to tracker
-2025-03-13 13:12:06,278 - DEBUG - Sent heartbeat to tracker
-2025-03-13 13:12:11,743 - DEBUG - Sent heartbeat to tracker
-2025-03-13 13:12:17,950 - DEBUG - Sent heartbeat to tracker
-2025-03-13 13:12:28,321 - INFO - Seeder stopped.
-2025-03-13 13:12:32,273 - INFO - Seeder stopped.
-2025-03-13 13:12:36,216 - INFO - Seeder stopped.
->>>>>>> bbfa9f3e
+2025-03-12 13:22:25,393 - DEBUG - Closed connection to ('196.47.194.183', 65114)